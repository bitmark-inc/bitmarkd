// SPDX-License-Identifier: ISC
// Copyright (c) 2014-2019 Bitmark Inc.
// Use of this source code is governed by an ISC
// license that can be found in the LICENSE file.

package announce

import (
	"encoding/hex"
	"net"
	"strconv"
	"strings"

	"github.com/bitmark-inc/bitmarkd/fault"
)

// the tag to detect applicable TXT records from DNS
var supportedTags = map[string]struct{}{
	"bitmark=v2": {},
	"bitmark=v3": {},
	"bitmark=v4": {},
}

const (
	fingerprintLength = 2 * 32 // characters
	p2pIdentityLength = 52     // from host.ID().Pretty()
)

type tagline struct {
	ipv4                   net.IP
	ipv6                   net.IP
	rpcPort                uint16
	connectPort            uint16
	certificateFingerprint []byte
	peerID                 string
}

// decode DNS TXT records of these forms
//
//   <TAG> a=<IPv4;IPv6> c=<PORT> r=<PORT> f=<SHA3-256(cert)> p=<PUBLIC-KEY>
//
// other invalid combinations or extraneous items are ignored

func parseTag(s string) (*tagline, error) {

	t := &tagline{}

	countA := 0
	countC := 0
	countF := 0
	countI := 0
	countR := 0

words:
	for i, w := range strings.Split(strings.TrimSpace(s), " ") {

		if 0 == i {
			if _, ok := supportedTags[w]; ok {
				continue words
			}
			return nil, fault.InvalidDnsTxtRecord
		}

		// ignore empty
		if "" == w {
			continue words
		}

		// require form: <letter>=<word>
		if len(w) < 3 || '=' != w[1] {
			return nil, fault.InvalidDnsTxtRecord
		}

		// w[0]=tag character; w[1]= char('='); w[2:]=parameter
		parameter := w[2:]
		err := error(nil)
		switch w[0] {
		case 'a':
		addresses:
			for _, address := range strings.Split(parameter, ";") {
				if '[' == address[0] {
					end := len(address) - 1
					if ']' == address[end] {
						address = address[1:end]
					}
				}
				IP := net.ParseIP(address)
				if nil == IP {
					err = fault.InvalidIpAddress
					break addresses
				} else {
					err = nil
					if nil != IP.To4() {
						t.ipv4 = IP
					} else {
						t.ipv6 = IP
					}
				}
			}
			countA += 1

		case 'c':
			t.connectPort, err = getPort(parameter)
			countC += 1
		case 's': // not actually used but still check
			_, err = getPort(parameter)
		case 'r':
			t.rpcPort, err = getPort(parameter)
			countR += 1
<<<<<<< HEAD
		case 'i':
			if len(parameter) != p2pIdentityLength {
				err = fault.ErrInvalidIdentity
			} else {
				t.peerID = parameter
=======
		case 'p':
			if len(parameter) != publicKeyLength {
				err = fault.InvalidPublicKey
			} else {
				t.publicKey, err = hex.DecodeString(parameter)
				if nil != err {
					err = fault.InvalidPublicKey
				}
>>>>>>> 3678a1ac
			}
			countI += 1
		case 'f':
			if len(parameter) != fingerprintLength {
				err = fault.InvalidFingerprint
			} else {
				t.certificateFingerprint, err = hex.DecodeString(parameter)
				if nil != err {
					err = fault.InvalidFingerprint
				}
			}
			countF += 1
		default:
			err = fault.InvalidDnsTxtRecord
		}
		if nil != err {
			return nil, err
		}
	}

	// ensure that there is only one each of the required items
<<<<<<< HEAD
	if countA != 1 || countC != 1 || countF != 1 || countI != 1 || countR != 1 {
		return nil, fault.ErrInvalidDnsTxtRecord
=======
	if countA != 1 || countC != 1 || countF != 1 || countP != 1 || countR != 1 {
		return nil, fault.InvalidDnsTxtRecord
>>>>>>> 3678a1ac
	}

	return t, nil
}

func getPort(s string) (uint16, error) {

	port, err := strconv.Atoi(s)
	if nil != err {
		return 0, fault.InvalidPortNumber
	}
	if port < 1 || port > 65535 {
		return 0, fault.InvalidPortNumber
	}
	return uint16(port), nil
}<|MERGE_RESOLUTION|>--- conflicted
+++ resolved
@@ -107,22 +107,11 @@
 		case 'r':
 			t.rpcPort, err = getPort(parameter)
 			countR += 1
-<<<<<<< HEAD
 		case 'i':
 			if len(parameter) != p2pIdentityLength {
-				err = fault.ErrInvalidIdentity
+				err = fault.InvalidIdentityName
 			} else {
 				t.peerID = parameter
-=======
-		case 'p':
-			if len(parameter) != publicKeyLength {
-				err = fault.InvalidPublicKey
-			} else {
-				t.publicKey, err = hex.DecodeString(parameter)
-				if nil != err {
-					err = fault.InvalidPublicKey
-				}
->>>>>>> 3678a1ac
 			}
 			countI += 1
 		case 'f':
@@ -144,13 +133,8 @@
 	}
 
 	// ensure that there is only one each of the required items
-<<<<<<< HEAD
 	if countA != 1 || countC != 1 || countF != 1 || countI != 1 || countR != 1 {
-		return nil, fault.ErrInvalidDnsTxtRecord
-=======
-	if countA != 1 || countC != 1 || countF != 1 || countP != 1 || countR != 1 {
 		return nil, fault.InvalidDnsTxtRecord
->>>>>>> 3678a1ac
 	}
 
 	return t, nil
