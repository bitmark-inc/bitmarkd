// SPDX-License-Identifier: ISC
// Copyright (c) 2014-2020 Bitmark Inc.
// Use of this source code is governed by an ISC
// license that can be found in the LICENSE file.

package rpc

import (
	"crypto/tls"
	"net"
	"net/http"
	"net/rpc"
	"strings"
	"sync"
	"time"

	"golang.org/x/crypto/sha3"
	"golang.org/x/time/rate"

	"github.com/bitmark-inc/bitmarkd/announce"
	"github.com/bitmark-inc/bitmarkd/fault"
	"github.com/bitmark-inc/bitmarkd/reservoir"
	"github.com/bitmark-inc/bitmarkd/util"
	"github.com/bitmark-inc/logger"
)

// RPCConfiguration - configuration file data for RPC setup
type RPCConfiguration struct {
	MaximumConnections uint64   `gluamapper:"maximum_connections" json:"maximum_connections"`
	Bandwidth          float64  `gluamapper:"bandwidth" json:"bandwidth"`
	Listen             []string `gluamapper:"listen" json:"listen"`
	Certificate        string   `gluamapper:"certificate" json:"certificate"`
	PrivateKey         string   `gluamapper:"private_key" json:"private_key"`
	Announce           []string `gluamapper:"announce" json:"announce"`
}

// HTTPSConfiguration - configuration file data for HTTPS setup
type HTTPSConfiguration struct {
	MaximumConnections uint64              `gluamapper:"maximum_connections" json:"maximum_connections"`
	Listen             []string            `gluamapper:"listen" json:"listen"`
	Certificate        string              `gluamapper:"certificate" json:"certificate"`
	PrivateKey         string              `gluamapper:"private_key" json:"private_key"`
	Allow              map[string][]string `gluamapper:"allow" json:"allow"`
}

// rate limiting (requests per second)
// burst limit   (total items in one request)
const (
	rateLimitAssets = 200
	rateBurstAssets = 100

	rateLimitBitmark = 200
	rateBurstBitmark = 100

	rateLimitBitmarks = 200
	rateBurstBitmarks = reservoir.MaximumIssues

	rateLimitOwner = 200
	rateBurstOwner = 100

	rateLimitNode = 200
	rateBurstNode = 100

	rateLimitTransaction = 200
	rateBurstTransaction = 100

	rateLimitBlockOwner = 200
	rateBurstBlockOwner = 100

	rateLimitShare = 200
	rateBurstShare = 100
)

// globals
type rpcData struct {
	sync.RWMutex // to allow locking

	log *logger.L // logger

	// set once during initialise
	initialised bool
}

// global data
var globalData rpcData

// Initialise - setup peer background processes
func Initialise(rpcConfiguration *RPCConfiguration, httpsConfiguration *HTTPSConfiguration, version string) error {

	globalData.Lock()
	defer globalData.Unlock()

	// no need to start if already started
	if globalData.initialised {
		return fault.AlreadyInitialised
	}

	log := logger.New("rpc")
	globalData.log = log
	log.Info("starting…")

	// servers
	err := initialiseRPC(rpcConfiguration, version)
	if nil != err {
		return err
	}
	err = initialiseHTTPS(httpsConfiguration, version)
	if nil != err {
		return err
	}

	// all data initialised
	globalData.initialised = true

	return nil
}

// Finalise - stop all background tasks
func Finalise() error {

	if !globalData.initialised {
		return fault.NotInitialised
	}

	globalData.log.Info("shutting down…")
	globalData.log.Flush()

	// stop background
	//globalData.listener.Stop()

	// finally...
	globalData.initialised = false

	globalData.log.Info("finished")
	globalData.log.Flush()

	return nil
}

func initialiseRPC(configuration *RPCConfiguration, version string) error {
	name := "client_rpc"
	log := globalData.log

	if configuration.MaximumConnections < 1 {
		log.Errorf("invalid %s maximum connection limit: %d", name, configuration.MaximumConnections)
		return fault.MissingParameters
	}
	if configuration.Bandwidth <= 1000000 { // fail if < 1Mbps
		log.Errorf("invalid %s bandwidth: %d bps < 1Mbps", name, configuration.Bandwidth)
		return fault.MissingParameters
	}

	if 0 == len(configuration.Listen) {
		log.Errorf("missing %s listen", name)
		return fault.MissingParameters
	}

	// load certificate
	tlsConfiguration, fingerprint, err := getCertificate(log, name, configuration.Certificate, configuration.PrivateKey)
	if nil != err {
		return err
	}

	log.Infof("%s: SHA3-256 fingerprint: %x", name, fingerprint)

	// setup announce
	rpcs := make([]byte, 0, 100) // ***** FIX THIS: need a better default size
process_rpcs:
	for _, address := range configuration.Announce {
		if "" == address {
			continue process_rpcs
		}
		c, err := util.NewConnection(address)
		if nil != err {
			log.Errorf("invalid %s listen announce: %q  error: %s", name, address, err)
			return err
		}
		rpcs = append(rpcs, c.Pack()...)
	}
	err = announce.SetRPC(fingerprint, rpcs)
	if nil != err {
		log.Criticalf("announce.SetRPC error: %s", err)
		return err
	}

	// server structure for RPC function invocation
	server := createRPCServer(log, version)

	// validate all listen addresses
	ipType := make([]string, len(configuration.Listen))
	for i, listen := range configuration.Listen {
		if '*' == listen[0] {
			// change "*:PORT" to "[::]:PORT"
			// on the assumption that this will listen on tcp4 and tcp6
<<<<<<< HEAD
			listen = "[::]" + ":" + strings.Split(listen, ":")[1]
=======
			configuration.Listen[i] = "[::]" + ":" + strings.Split(listen, ":")[1]
			listen = "::"
>>>>>>> 0c972566
			ipType[i] = "tcp"
		} else if '[' == listen[0] {
			listen = strings.Split(listen[1:], "]:")[0]
			ipType[i] = "tcp6"
		} else {
			listen = strings.Split(listen, ":")[0]
			ipType[i] = "tcp4"
		}
		ip := net.ParseIP(listen)
		if nil == ip {
			err := fault.InvalidIpAddress
			log.Errorf("rpc server listen error: %s", err)
			return err
		}
	}
	for i, listen := range configuration.Listen {
		log.Infof("starting RPC server: %s", listen)
		l, err := tls.Listen(ipType[i], listen, tlsConfiguration)
		if err != nil {
			log.Errorf("rpc server listen error: %s", err)
			return err
		}

		go listenAndServeRPC(l, server, configuration.MaximumConnections, log)
	}

	return nil
}

// Start server with Test instance as a service
func initialiseHTTPS(configuration *HTTPSConfiguration, version string) error {

	name := "http_rpc"
	log := globalData.log

	if 0 == len(configuration.Listen) {
		log.Infof("disable: %s", name)
		return nil
	}

	if configuration.MaximumConnections < 1 {
		log.Errorf("invalid %s maximum connection limit: %d", name, configuration.MaximumConnections)
		return fault.MissingParameters
	}

	tlsConfiguration, fingerprint, err := getCertificate(globalData.log, name, configuration.Certificate, configuration.PrivateKey)
	if nil != err {
		return err
	}

	log.Infof("%s: SHA3-256 fingerprint: %x", name, fingerprint)

	// create access control and format strings to match http.Request.RemoteAddr
	local := make(map[string][]*net.IPNet)
	for path, addresses := range configuration.Allow {
		set := make([]*net.IPNet, len(addresses))
		local[path] = set
		for i, ip := range addresses {
			_, cidr, err := net.ParseCIDR(strings.Trim(ip, " "))
			if nil != err {
				return err
			}
			set[i] = cidr
		}
	}

	server := createRPCServer(log, version)
	handler := &httpHandler{
		log:                log,
		server:             server,
		version:            version,
		start:              time.Now(),
		allow:              local,
		maximumConnections: configuration.MaximumConnections,
	}

	mux := http.NewServeMux()
	mux.HandleFunc("/bitmarkd/rpc", handler.rpc)
	mux.HandleFunc("/bitmarkd/details", handler.details)
	mux.HandleFunc("/bitmarkd/connections", handler.connections)
	mux.HandleFunc("/bitmarkd/peers", handler.peers)
	mux.HandleFunc("/", handler.root)

	for _, listen := range configuration.Listen {
		log.Infof("starting server: %s on: %q", name, listen)
		if '*' == listen[0] {
			// change "*:PORT" to "[::]:PORT"
			// on the assumption that this will listen on tcp4 and tcp6
			listen = "[::]" + ":" + strings.Split(listen, ":")[1]
		}
		go ListenAndServeTLSKeyPair(listen, mux, tlsConfiguration)
	}

	return nil
}

func createRPCServer(log *logger.L, version string) *rpc.Server {

	start := time.Now().UTC()

	assets := &Assets{
		log:     log,
		limiter: rate.NewLimiter(rateLimitAssets, rateBurstAssets),
	}

	bitmark := &Bitmark{
		log:     log,
		limiter: rate.NewLimiter(rateLimitBitmark, rateBurstBitmark),
	}

	bitmarks := &Bitmarks{
		log:     log,
		limiter: rate.NewLimiter(rateLimitBitmarks, rateBurstBitmarks),
	}

	owner := &Owner{
		log:     log,
		limiter: rate.NewLimiter(rateLimitOwner, rateBurstOwner),
	}

	node := &Node{
		log:     log,
		limiter: rate.NewLimiter(rateLimitNode, rateBurstNode),
		start:   start,
		version: version,
	}

	transaction := &Transaction{
		log:     log,
		limiter: rate.NewLimiter(rateLimitTransaction, rateBurstTransaction),
		start:   start,
	}

	blockOwner := &BlockOwner{
		log:     log,
		limiter: rate.NewLimiter(rateLimitBlockOwner, rateBurstBlockOwner),
	}

	share := &Share{
		log:     log,
		limiter: rate.NewLimiter(rateLimitShare, rateBurstShare),
	}

	server := rpc.NewServer()

	server.Register(assets)
	server.Register(bitmark)
	server.Register(bitmarks)
	server.Register(owner)
	server.Register(node)
	server.Register(transaction)
	server.Register(blockOwner)
	server.Register(share)

	return server
}

// Verify that a set of listener parameters are valid
// and return the certificate
func getCertificate(log *logger.L, name, certificate, key string) (*tls.Config, [32]byte, error) {
	var fingerprint [32]byte

	keyPair, err := tls.X509KeyPair([]byte(certificate), []byte(key))
	if err != nil {
		log.Errorf("%s failed to load keypair: %v", name, err)
		return nil, fingerprint, err
	}

	tlsConfiguration := &tls.Config{
		Certificates: []tls.Certificate{
			keyPair,
		},
	}

	fingerprint = CertificateFingerprint(keyPair.Certificate[0])

	return tlsConfiguration, fingerprint, nil
}

// CertificateFingerprint - compute the fingerprint of a certificate
//
// FreeBSD: openssl x509 -outform DER -in bitmarkd-local-rpc.crt | sha3sum -a 256
func CertificateFingerprint(certificate []byte) [32]byte {
	return sha3.Sum256(certificate)
}

type tcpKeepAliveListener struct {
	*net.TCPListener
}

func (ln tcpKeepAliveListener) Accept() (c net.Conn, err error) {
	tc, err := ln.AcceptTCP()
	if err != nil {
		return
	}
	tc.SetKeepAlive(true)
	tc.SetKeepAlivePeriod(3 * time.Minute)
	return tc, nil
}

// ListenAndServeTLSKeyPair - start a HTTPS server using in-memory TLS KeyPair
func ListenAndServeTLSKeyPair(addr string, handler http.Handler, cfg *tls.Config) error {
	s := &http.Server{
		Addr:           addr,
		Handler:        handler,
		ReadTimeout:    10 * time.Second,
		WriteTimeout:   10 * time.Second,
		MaxHeaderBytes: 1 << 20,
	}

	cfg.NextProtos = []string{"http/1.1"}

	ln, err := net.Listen("tcp", addr)
	if err != nil {
		return err
	}

	tlsListener := tls.NewListener(tcpKeepAliveListener{ln.(*net.TCPListener)}, cfg)

	return s.Serve(tlsListener)
}<|MERGE_RESOLUTION|>--- conflicted
+++ resolved
@@ -192,12 +192,8 @@
 		if '*' == listen[0] {
 			// change "*:PORT" to "[::]:PORT"
 			// on the assumption that this will listen on tcp4 and tcp6
-<<<<<<< HEAD
-			listen = "[::]" + ":" + strings.Split(listen, ":")[1]
-=======
 			configuration.Listen[i] = "[::]" + ":" + strings.Split(listen, ":")[1]
 			listen = "::"
->>>>>>> 0c972566
 			ipType[i] = "tcp"
 		} else if '[' == listen[0] {
 			listen = strings.Split(listen[1:], "]:")[0]
