// SPDX-License-Identifier: ISC
// Copyright (c) 2014-2019 Bitmark Inc.
// Use of this source code is governed by an ISC
// license that can be found in the LICENSE file.

package rpc

import (
	"encoding/json"
	"io"
	"net"
	"net/http"
	"net/rpc"
	"net/rpc/jsonrpc"
	"strconv"
	"strings"
	"time"

	"github.com/bitmark-inc/bitmarkd/announce"
	"github.com/bitmark-inc/bitmarkd/block"
	"github.com/bitmark-inc/bitmarkd/blockheader"
	"github.com/bitmark-inc/bitmarkd/counter"
	"github.com/bitmark-inc/bitmarkd/difficulty"
	"github.com/bitmark-inc/bitmarkd/mode"
	"github.com/bitmark-inc/bitmarkd/p2p"
	"github.com/bitmark-inc/bitmarkd/reservoir"
	"github.com/bitmark-inc/bitmarkd/util"
	peerlib "github.com/libp2p/go-libp2p-core/peer"

	//	"github.com/bitmark-inc/bitmarkd/zmqutil"
	"github.com/bitmark-inc/logger"
)

// defaults
const (
	defaultCount = 10
	maximumCount = 100
)

// InternalConnection - type to allow rpc system to interface to http request
type InternalConnection struct {
	in  io.Reader
	out io.Writer
}

func (c *InternalConnection) Read(p []byte) (n int, err error) {
	return c.in.Read(p)
}
func (c *InternalConnection) Write(d []byte) (n int, err error) {
	return c.out.Write(d)
}
func (c *InternalConnection) Close() error {
	return nil
}

// the argument passed to the handlers
type httpHandler struct {
	log                *logger.L
	server             *rpc.Server
	start              time.Time
	version            string
	allow              map[string][]*net.IPNet
	maximumConnections uint64
}

// global atomic connection counter
// all listening ports share this count
var connectionCountHTTPS counter.Counter

// this matches anything not matched and returns error
func (s *httpHandler) root(w http.ResponseWriter, r *http.Request) {
	sendNotFound(w)
}

// performs a call to any normal RPC
func (s *httpHandler) rpc(w http.ResponseWriter, r *http.Request) {
	if http.MethodPost != r.Method {
		sendMethodNotAllowed(w)
		return
	}

	server := s.server

	if connectionCountHTTPS.Increment() > s.maximumConnections {
		connectionCountHTTPS.Decrement()
		sendTooManyRequests(w)
		return
	}
	defer connectionCountHTTPS.Decrement()

	serverCodec := jsonrpc.NewServerCodec(&InternalConnection{in: r.Body, out: w})
	w.Header().Set("Content-Type", "application/json")
	w.Header().Set("X-Content-Type-Options", "nosniff")
	w.WriteHeader(http.StatusOK)
	err := server.ServeRequest(serverCodec)
	if nil != err {
		sendInternalServerError(w)
		return
	}
}

// check if remote address is allowed
func (s *httpHandler) isAllowed(api string, r *http.Request) bool {
	last := strings.LastIndex(r.RemoteAddr, ":")
	if last <= 0 {
		return false
	}

	cidr, ok := s.allow[api]
	if !ok {
		return false
	}

	host, _, err := net.SplitHostPort(r.RemoteAddr)
	if nil != err {
		return false
	}

	addr := net.ParseIP(host)
	if nil == addr {
		return false
	}

	for _, n := range cidr {
		if n.Contains(addr) {
			return true
		}
	}

	return false
}

// to allow a GET for the same response and Node.Info RPC
func (s *httpHandler) details(w http.ResponseWriter, r *http.Request) {
	if http.MethodGet != r.Method {
		sendMethodNotAllowed(w)
		return
	}

	if !s.isAllowed("details", r) {
		s.log.Warnf("Deny access: %q", r.RemoteAddr)
		sendForbidden(w)
		return
	}

	if connectionCountHTTPS.Increment() > s.maximumConnections {
		connectionCountHTTPS.Decrement()
		sendTooManyRequests(w)
		return
	}
	defer connectionCountHTTPS.Decrement()

	type lrCount struct {
		Local  uint64 `json:"local"`
		Remote uint64 `json:"remote"`
	}

	type blockInfo struct {
		LRCount lrCount `json:"count"`
		Hash    string  `json:"hash"`
	}

	type theReply struct {
		Chain               string     `json:"chain"`
		Mode                string     `json:"mode"`
		Block               blockInfo  `json:"block"`
		RPCs                uint64     `json:"rpcs"`
		Peers               uint64     `json:"peers"`
		TransactionCounters Counters   `json:"transactionCounters"`
		Difficulty          float64    `json:"difficulty"`
		Hashrate            float64    `json:"hashrate,omitempty"`
		Version             string     `json:"version"`
		Uptime              string     `json:"uptime"`
		PeerID              peerlib.ID `json:"peerid"`
	}

	reply := theReply{
		Chain: mode.ChainName(),
		Mode:  mode.String(),
		Block: blockInfo{
			LRCount: lrCount{
				Local:  blockheader.Height(),
				Remote: p2p.BlockHeight(),
			},
			Hash: block.LastBlockHash(),
		},
		RPCs: connectionCountHTTPS.Uint64(),
		// Miners : mine.ConnectionCount(),
		Difficulty: difficulty.Current.Value(),
		Hashrate:   difficulty.Hashrate(),
		Version:    s.version,
		Uptime:     time.Since(s.start).String(),
		PeerID:     p2p.ID(),
	}

	reply.Peers = uint64(p2p.GetNetworkMetricConnCount())
	reply.TransactionCounters.Pending, reply.TransactionCounters.Verified = reservoir.ReadCounters()

	sendReply(w, reply)
}

func (s *httpHandler) connections(w http.ResponseWriter, r *http.Request) {
	if http.MethodGet != r.Method {
		sendMethodNotAllowed(w)
		return
	}

	if !s.isAllowed("connections", r) {
		s.log.Warnf("Deny access: %q", r.RemoteAddr)
		sendForbidden(w)
		return
	}

	if connectionCountHTTPS.Increment() > s.maximumConnections {
		connectionCountHTTPS.Decrement()
		sendTooManyRequests(w)
		return
	}
	defer connectionCountHTTPS.Decrement()

	type reply struct {
		//ConnectedTo []peerlib.AddrInfo `json:"connectedTo"`
		ConnectedTo []*p2p.Connected `json:"connectedTo"`
	}

	var info reply
	//TODO: Make libp2p version
	info.ConnectedTo = p2p.GetAllPeers()
	sendReply(w, info)
}

// to output peer data
type entry struct {
	PeerID    peerlib.ID `json:"peerid"`
	Listeners []string   `json:"listeners"`
	Timestamp time.Time  `json:"timestamp"`
}

// GET to find data on all peers seen in the announcer
// (restricted to local_allow)
//
// query parameters:
//   public_key=<64-hex-characters>   [32 byte public key in hex]
//   count=<int>                      [1..100  default: 10]
func (s *httpHandler) peers(w http.ResponseWriter, r *http.Request) {
	if http.MethodGet != r.Method {
		sendMethodNotAllowed(w)
		return
	}
	if !s.isAllowed("peers", r) {
		s.log.Warnf("Deny access: %q", r.RemoteAddr)
		sendForbidden(w)
		return
	}
<<<<<<< HEAD
	connectionCount.Increment()
	defer connectionCount.Decrement()
=======

	if connectionCountHTTPS.Increment() > s.maximumConnections {
		connectionCountHTTPS.Decrement()
		sendTooManyRequests(w)
		return
	}
	defer connectionCountHTTPS.Decrement()

>>>>>>> 3678a1ac
	r.ParseForm()
	// TODO:  check enCoding part of code
	var startkey string
	startkey = r.Form.Get("peerid")

	// count parsing
	count := defaultCount
	n, err := strconv.Atoi(r.Form.Get("count"))
	if nil == err && n >= 1 && n <= maximumCount {
		count = n
	}
	peers := make([]entry, 0, count)

item_loop:
	for i := 0; i < count; i += 1 {
		startID, err := peerlib.IDB58Decode(startkey)
		if err != nil {
			s.log.Warnf("ID DecodeBase58 Error :%v ID::%v", err, startkey)
			continue item_loop
		}
		id, listeners, timestamp, err := announce.GetNext(startID)
		if nil != err {
			sendInternalServerError(w)
			return
		}
		// p2p version
		if util.IDCompare(id, startID) <= 0 {
			break item_loop
		}
		startID = id
		p := id
		stringAddrs := util.MaAddrToString(listeners)
		peers = append(peers, entry{
			PeerID:    p,
			Listeners: stringAddrs,
			Timestamp: timestamp,
		})

	}
	sendReply(w, peers)
}

// send an JSON encoded reply
func sendReply(w http.ResponseWriter, data interface{}) {
	text, err := json.Marshal(data)
	if nil != err {
		sendInternalServerError(w)
		return
	}

	w.Header().Set("Content-Type", "application/json")
	w.Header().Set("X-Content-Type-Options", "nosniff")
	w.WriteHeader(http.StatusOK)
	w.Write(text)
}

// selected errors as required above
func sendNotFound(w http.ResponseWriter) {
	sendError(w, "not found", http.StatusNotFound)
}
func sendMethodNotAllowed(w http.ResponseWriter) {
	sendError(w, "method not allowed", http.StatusMethodNotAllowed)
}
func sendForbidden(w http.ResponseWriter) {
	sendError(w, "forbidden", http.StatusForbidden)
}
func sendTooManyRequests(w http.ResponseWriter) {
	sendError(w, "Too Many Requests", http.StatusTooManyRequests)
}
func sendInternalServerError(w http.ResponseWriter) {
	sendError(w, "internal server error", http.StatusInternalServerError)
}

// to compose JSON error messages
type eType struct {
	Code  int    `json:"code"`
	Error string `json:"error"`
}

// output an error with a JSON body
func sendError(w http.ResponseWriter, message string, code int) {
	text, err := json.Marshal(eType{
		Code:  code,
		Error: message,
	})
	if nil != err {
		// manually composed error just in case JSON fails
		http.Error(w, `{"code":500,"error":"Internal Server Error"}`, http.StatusInternalServerError)
		return
	}

	w.Header().Set("Content-Type", "application/json")
	w.Header().Set("X-Content-Type-Options", "nosniff")
	w.WriteHeader(code)
	w.Write(text)
}<|MERGE_RESOLUTION|>--- conflicted
+++ resolved
@@ -252,10 +252,6 @@
 		sendForbidden(w)
 		return
 	}
-<<<<<<< HEAD
-	connectionCount.Increment()
-	defer connectionCount.Decrement()
-=======
 
 	if connectionCountHTTPS.Increment() > s.maximumConnections {
 		connectionCountHTTPS.Decrement()
@@ -264,7 +260,6 @@
 	}
 	defer connectionCountHTTPS.Decrement()
 
->>>>>>> 3678a1ac
 	r.ParseForm()
 	// TODO:  check enCoding part of code
 	var startkey string
