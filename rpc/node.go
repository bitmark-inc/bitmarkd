--- conflicted
+++ resolved
@@ -111,13 +111,8 @@
 		Height: blockheader.Height(),
 		Hash:   block.LastBlockHash(),
 	}
-<<<<<<< HEAD
-	reply.RPCs = connectionCount.Uint64()
+	reply.RPCs = connectionCountRPC.Uint64()
 	reply.Peers = connCounts
-=======
-	reply.RPCs = connectionCountRPC.Uint64()
-	reply.Peers = incoming + outgoing
->>>>>>> 3678a1ac
 	reply.TransactionCounters.Pending, reply.TransactionCounters.Verified = reservoir.ReadCounters()
 	reply.Difficulty = difficulty.Current.Value()
 	reply.Hashrate = difficulty.Hashrate()
