#!/bin/sh
# get information from bitmarkd servers

# all available servers
servers=''
ip='[::1]'
port_base=22131
for s in $(seq 1 12)
do
  port=$(( port_base + ( s - 1 ) * 100 ))
  servers="${servers} ${ip}:${port}"
done

ERROR()
{
  printf 'error: '
  # shellcheck disable=SC2059
  printf -- "$@"
  printf '\n'
  exit 1
}

VERBOSE()
{
  # shellcheck disable=SC2059
  [ X"${verbose}" = X"yes" ] && printf -- "$@"
}

USAGE()
{
  if [ -n "$1" ]
  then
    printf 'error: '
    # shellcheck disable=SC2059
    printf -- "$@"
    printf '\n'
  fi
  echo usage: "$(basename "$0")" '[options] [N...|all]'
  echo '       --help             -h            this message'
  echo '       --verbose          -v            more messages'
  echo '       --repeat           -r            clear screen and display like top'
  echo '       --debug            -D            debuging messages'
  exit 1
}


# main program
verbose=no
repeat=no
debug=no

getopt=
case "$(uname)" in
  (FreeBSD|DragonFly)
    getopt=/usr/local/bin/getopt
    ;;
  (NetBSD)
    getopt=/usr/pkg/bin/getopt
    ;;
  (OpenBSD)
    getopt=/usr/local/bin/gnugetopt
    ;;
  (Darwin)
    getopt=/usr/local/opt/gnu-getopt/bin/getopt
    ;;
  (Linux)
    getopt=/usr/bin/getopt
    ;;
  (*)
    ERROR 'OS: %s is not supported' "$(uname)"
    ;;
esac
[ -x "${getopt}" ] || ERROR 'getopt: "%s" is not executable or not installed' "${getopt}"

args=$(${getopt} -o hvrD --long=help,verbose,repeat,debug -- "$@") || exit 1

# replace the arguments with the parsed values
eval set -- "${args}"

while :
do
  case "$1" in
    (-v|--verbose)
      verbose=yes
      ;;

    (-r|--repeat)
      repeat=yes
      ;;

    (-D|--debug)
      debug=yes
      ;;

    (--)
      shift
      break
      ;;

    (-h|--help)
      USAGE
      ;;

    (*)
      USAGE 'invalid option: %s' "$1"
      ;;
  esac
  shift
done

# verify arguments
[ $# -ne 0 ] && USAGE 'invalid extraneous arguments'

# enable debuging
[ X"${debug}" = X"yes" ] && set -x

VERBOSE 'servers: %s\n' "${servers}"

ONCE() {
  keys='{'
  n=0
  for s in ${servers}
  do
    n=$((n + 1))
    printf '%+d' "${n}"
    host="${s%:*}"
    port="${s##*:}"
    r=$(curl -sk "https://${host}:${port}/bitmarkd/details" "https://${host}:${port}/bitmarkd/connections")
    rc="$?"

    if [ -z "${r}" ] || [ "${rc}" -ne 0 ]
    then
      printf 'timeout: rc: %s  r: "%s"\n' "${rc}" "${r}"
      eval info_${n}='{}'
      continue
    fi

    r=$(printf '%s' "${r}" | jq --slurp '{node:.[0],conn:.[1].connectedTo}' 2> /dev/null)
   
    eval info_${n}="'${r}'"
    keys="${keys}\"$(printf '%s' "${r}" | jq --raw-output .node.peerid 2> /dev/null)\":${n},"

  done
  keys="${keys}\"\":9999}" 
  printf '\n'

<<<<<<< HEAD
  #printf '%s' "${info_1}" | jq .
  #printf '%s' "${info_2}" | jq .

=======
  # shellcheck disable=SC2016
>>>>>>> 3678a1ac
  filter='
    def rj($f;$w): ("          "+($f|tostring))[-$w:];
    def lj($f;$w): (($f|tostring)+"          ")[:$w];
    "\u001b[1;32mb: \u001b[1;33m" + (.node.block.count.local|tostring) +
    "\u001b[0;33m " + (.node.block.hash[56:64]) +
    "  \u001b[" + (if .node.mode=="Normal" then "1;32" else "0;31" end) + "m" + .node.mode[0:6] +
    "  \u001b[0;36m" + .node.chain +
    "  \u001b[1;34mp: " + rj(.node.transactionCounters.pending;3) +
    "  \u001b[1;31mv: " + rj(.node.transactionCounters.verified;3) +
    "  \u001b[1;35msw: " + (.node.version|tostring) +
    "  \u001b[1;34mp: " + rj(.node.peers;2) +
    "  \u001b[1;33mc: [" + (.conn|map($keys[.server])|map(if . == null then 0 else . end) |
      reduce .[] as $n (
        "................" | split("");
        .[$n]=(if 0==$n then "?" else [$n + 96]|implode end)
      ) | join("")|tostring) + "]" +
    "  \u001b[0;37mup: " + (.node.uptime|tostring) +
    "\u001b[0m"'

  n=0
  for s in ${servers}
  do
    n=$((n + 1))
    eval "info=\"\${info_${n}}\""
    # shellcheck disable=SC2154
    r=$(printf '%s' "${info}" | jq --raw-output --argjson keys "${keys}" "${filter}" 2> /dev/null)
    [ -z "${r}" ] && r='OFFLINE'
    printf '[%2d]: %s\n' "${n}" "${r}"

  done
}

if [ X"${repeat}" = X"yes" ]
then
  while :
  do
    clear
    ONCE
    sleep 10
  done
else
  ONCE
fi<|MERGE_RESOLUTION|>--- conflicted
+++ resolved
@@ -144,13 +144,7 @@
   keys="${keys}\"\":9999}" 
   printf '\n'
 
-<<<<<<< HEAD
-  #printf '%s' "${info_1}" | jq .
-  #printf '%s' "${info_2}" | jq .
-
-=======
   # shellcheck disable=SC2016
->>>>>>> 3678a1ac
   filter='
     def rj($f;$w): ("          "+($f|tostring))[-$w:];
     def lj($f;$w): (($f|tostring)+"          ")[:$w];
