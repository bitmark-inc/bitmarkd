// Copyright (c) 2014-2019 Bitmark Inc.
// Use of this source code is governed by an ISC
// license that can be found in the LICENSE file.

package main

import (
	"encoding/hex"
	"os"
	"strconv"
	"strings"

	"github.com/bitmark-inc/bitmarkd/command/bitmark-cli/configuration"
	"github.com/bitmark-inc/bitmarkd/command/bitmark-cli/encrypt"
	"github.com/bitmark-inc/bitmarkd/currency"
	"github.com/bitmark-inc/bitmarkd/fault"
	"github.com/bitmark-inc/bitmarkd/keypair"
)

// identity is required, but not check the config file
func checkName(name string) (string, error) {
	if "" == name {
		return "", fault.ErrIdentityNameIsRequired
	}

	return name, nil
}

// check for non-blank file name
func checkFileName(fileName string) (string, error) {
	if "" == fileName {
		return "", fault.ErrFileNameIsRequired
	}

	return fileName, nil
}

// connect is required.
func checkConnect(connect string) (string, error) {
	connect = strings.TrimSpace(connect)
	if "" == connect {
		return "", fault.ErrConnectIsRequired
	}

	s := []string{}

	if '[' == connect[0] { // IPv6
		s = strings.Split(connect, "]:")
	} else { // Ipv4 or host
		s = strings.Split(connect, ":")
	}
	if 2 != len(s) {
		return "", fault.ErrConnectRequiresPortNumberSuffix
	}

	port, err := strconv.Atoi(s[1])
	if nil != err || port < 1 || port > 65535 {
		return "", fault.ErrInvalidPortNumber
	}

	return connect, nil
}

// description is required
func checkDescription(description string) (string, error) {
	if "" == description {
		return "", fault.ErrDescriptionIsRequired
	}

	return description, nil
}

// private key is optional,
// if present must be either 64 or 128 hex chars
// or SEED:<base58-seed>
func checkOptionalKey(key string) (string, error) {
	if "" == key {
		return "", nil
	}
	if strings.HasPrefix(key, "SEED:") {
		return key, nil
	}
	k, err := hex.DecodeString(key)
	if nil != err {
		return "", err
	}
	switch len(k) {
	case encrypt.PrivateKeySize: // have the full key (private + public)
	case encrypt.PublicKeyOffset: // just have the private part
	default:
		return "", fault.ErrInvalidKeyLength
	}
	return key, nil
}

// prublic key is require,
// if present must 64 hex chars
func checkPublicKey(key string) (string, error) {
	if "" == key {
		return "", fault.ErrPublicKeyIsRequired

	}
	k, err := hex.DecodeString(key)
	if nil != err {
		return "", err
	}
	switch len(k) {
	case encrypt.PublicKeySize: // have the full key
	default:
		return "", fault.ErrInvalidKeyLength
	}
	return key, nil
}

func checkIdentity(name string, config *configuration.Configuration) (*encrypt.IdentityType, error) {
	if "" == name {
		return nil, fault.ErrIdentityNameIsRequired
	}

	return getIdentity(name, config)
}

// asset fingerprint is required field
func checkAssetFingerprint(fingerprint string) (string, error) {
	if "" == fingerprint {
		return "", fault.ErrAssetFingerprintIsRequired
	}
	return fingerprint, nil
}

// asset metadata is required field
func checkAssetMetadata(meta string) (string, error) {
	if "" == meta {
		return "", fault.ErrAssetMetadataIsRequired
	}
	meta, err := strconv.Unquote(`"` + meta + `"`)
	if nil != err {
		return "", err
	}
	if 1 == len(strings.Split(meta, "\u0000"))%2 {
		return "", fault.ErrAssetMetadataMustBeMap
	}
	return meta, nil
}

// txid is required field ensure 32 hex bytes
func checkTxId(txId string) (string, error) {
	if 64 != len(txId) {
		return "", fault.ErrTransactionIdIsRequired
	}
	_, err := hex.DecodeString(txId)
	if nil != err {
		return "", err

	}
	return txId, nil
}

// transfer tx is required field
func checkTransferTx(txId string) (string, error) {
	if "" == txId {
		return "", fault.ErrTransactionHexDataIsRequired
	}

	return txId, nil
}

// contains private and public keys
func checkTransferFrom(from string, config *configuration.Configuration) (*encrypt.IdentityType, error) {
	if "" == from {
		from = config.DefaultIdentity
	}

	return getIdentity(from, config)
}

// transfer to is required field but only has a public key
func checkTransferTo(to string, config *configuration.Configuration) (string, *keypair.KeyPair, error) {
	if "" == to {
		return "", nil, fault.ErrTransferToIsRequired
	}

	newOwnerKeyPair, err := encrypt.PublicKeyFromString(to, config.Identities, config.TestNet)
	if nil != err {
		return "", nil, err
	}

	return to, newOwnerKeyPair, nil
}

// coin address to is required field
func checkCoinAddress(c currency.Currency, address string, testnet bool) (string, error) {
	if "" == address {
		return "", fault.ErrCurrencyAddressIsRequired
	}
	err := c.ValidateAddress(address, testnet)
	return address, err
}

<<<<<<< HEAD
=======
// pay id is required field
func checkPayId(payId string) (string, error) {
	if "" == payId {
		return "", fault.ErrPayIdIsRequired
	}

	return payId, nil
}

// receipt is required field
func checkReceipt(receipt string) (string, error) {
	if "" == receipt {
		return "", fault.ErrReceiptIdIsRequired
	}

	return receipt, nil
}

>>>>>>> 7f8ead91
// signature is required field ensure 64 hex bytes
func checkSignature(s string) ([]byte, error) {
	if 128 != len(s) {
		return nil, fault.ErrTransactionIdIsRequired
	}
	h, err := hex.DecodeString(s)
	if nil != err {
		return nil, err

	}
	return h, nil
}

// note: this returns a pointer to the actual config.Identity[i]
//       so permanent modifications can be made to the identity
func getIdentity(name string, config *configuration.Configuration) (*encrypt.IdentityType, error) {
	for i, identity := range config.Identities {
		if name == identity.Name {
			return &config.Identities[i], nil
		}
	}

	return nil, fault.ErrIdentityNameNotFound
}

// check if file exists
func checkFileExists(name string) (bool, error) {
	s, err := os.Stat(name)
	if nil != err {
		return false, err
	}
	return s.IsDir(), nil
}<|MERGE_RESOLUTION|>--- conflicted
+++ resolved
@@ -197,27 +197,6 @@
 	return address, err
 }
 
-<<<<<<< HEAD
-=======
-// pay id is required field
-func checkPayId(payId string) (string, error) {
-	if "" == payId {
-		return "", fault.ErrPayIdIsRequired
-	}
-
-	return payId, nil
-}
-
-// receipt is required field
-func checkReceipt(receipt string) (string, error) {
-	if "" == receipt {
-		return "", fault.ErrReceiptIdIsRequired
-	}
-
-	return receipt, nil
-}
-
->>>>>>> 7f8ead91
 // signature is required field ensure 64 hex bytes
 func checkSignature(s string) ([]byte, error) {
 	if 128 != len(s) {
