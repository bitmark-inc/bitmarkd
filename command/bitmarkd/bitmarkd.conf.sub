-- bitmarkd.conf.sub  -*- mode: lua -*-

-- define the following global variables then
-- return this files result e.g.:
--
--     chain = "bitmark" -- OR: "testing"
--
--     bitcoin_address = {
--         test = "***REPLACE-WITH-REAL-TEST-BTC-ADDRESS***",
--         live = "***REPLACE-WITH-REAL-LIVE-BTC-ADDRESS***",
--     }
--     litecoin_address = {
--         test = "***REPLACE-WITH-REAL-TEST-LTC-ADDRESS***",
--         live = "***REPLACE-WITH-REAL-LIVE-LTC-ADDRESS***",
--     }
--
--     -- EITHER: specific IPs
--     announce_ips = {
--         "a.b.c.d",  -- IPv4
--         "x::y:z",   -- IPv6
--     }
--     -- OR:     interface IPs
--     announce_ips = interface_public_ips
--
--     -- other global variables for some more advanced features
--     -- normally these can be left as nil:
--     --    https_allow, local_connections, payment_mode,
--     --    prefer_ipv6, log_level
--
--     return dofile("bitmarkd.conf.sub")


------------------------------------------------------------------------
-- Advanced configuration below this point
------------------------------------------------------------------------

local M = {}

-- Read the named file in under the specified data directory
-- M.data_directory and return the contents.
function read_file(name)
    local f, err = io.open(M.data_directory .. "/" .. name, "r")
    if f == nil then
        return nil
    end
    local r = f:read("*a")
    f:close()
    return r
end


-- port selections based on chain selected
-- bitmark:  XXXX
-- testing: 1XXXX
-- local:   2XXXX
-- use "*" for listen all on both ipv4 and ipv6
function add_port(ip, port)
    local port_base = 20000
    local port_offset = 0 -- special setting to run multiple bitmarkds
    if M.chain == "bitmark" then
        port_base = 0
    end
    if M.chain == "testing" then
        port_base = 10000
    end
    local suffix = ":" .. (port_base + port_offset + port)
<<<<<<< HEAD
    -- check for dual stack OS (via global os_name)
    -- and listen on either "[::]" or "0.0.0.0"
=======
    -- check OS via global os_name to deal with single/dual stack
    -- dual stack allow single listen on "*"
    -- non-dual stack two separate IPv6 ("[::]") and IPv4 ("0.0.0.0") entries
>>>>>>> cc71abae
    if ip == "*" then
        if os_name == "freebsd" or  os_name == "linux" then
            return "*" .. suffix
        end
        -- OS has separate IPv4 and IPv6 so need both
        return "[::]" .. suffix, "0.0.0.0" .. suffix
    end
    -- wrap unwrapped IPv6
    if ip:match(":") and ip:sub(1, 1) ~= "[" then
        ip = "[" .. ip .. "]"
    end
    return ip .. suffix
end

-- Let the node announce itself (ip:port) to the network.
-- The ip should be provided using environment variables
-- either PUBLIC_IPV4 or PUBLIC_IPV6, or both
-- depend on the public IP addresses of the node.
function make_announcements(port)
    local announcements = {}
    for k, v in pairs(announce_ips) do
        announcements[#announcements+1] = add_port(v, port)
    end

    -- set the public IP addresses
    local public_ipv4 = os.getenv("PUBLIC_IPV4")
    if public_ipv4 ~= nil and public_ipv4 ~= "" then
        announcements[#announcements+1] = add_port(public_ipv4, port)
    end

    local public_ipv6 = os.getenv("PUBLIC_IPV6")
    if public_ipv6 ~= nil and public_ipv6 ~= "" then
        announcements[#announcements+1] = add_port(public_ipv6, port)
    end

    -- expand table to return list
    return unpack(announcements)
end


-- set the directory for data and log files
--M.data_directory = arg[0]:match("^(.*/)")  -- dir from configuration file
--M.data_directory = "."                     -- current directory
M.data_directory = "/var/lib/bitmarkd"    -- absolute path


-- optional pid file if not absolute path then it is created relative to
-- the data directory
--M.pidfile = "bitmarkd.pid"

-- select the chain of the network for peer connections
-- cross chain networking connects will not work
M.chain = chain

-- select the default node configuration
-- choose from: none, chain OR sub.domain.tld
M.nodes = nodes or "chain"

-- cache directory if not absolute path then it is created relative to
-- the data directory
M.cache_directory = M.chain .. "-cache"

-- fast sync mode introduces a new mechanism for initial synchronization
-- that speeds up the bitmark node to get it ready operating.
M.fast_sync = true
M.dns_peers_only = false

-- for JSON clients on TLS connection
M.client_rpc = {

    maximum_connections = 50,
    bandwidth = 25000000,

    listen = {
        -- NOTICE: use "*" for listen all on both ipv4 and ipv6
       add_port("*", 2130),
       --  add_port("0.0.0.0", 2130),
    },

    -- announce certain public IP:ports to network
    -- if using firewall port forwarding use the firewall external IP:port
    announce = {
        -- add_port("a.b.c.d", 2130),
        -- add_port("x::y:z", 2130),

        -- only use if minimum announce setup varible is set
        -- or if PUBLIC_IPV[46] variables are set
        make_announcements(2130),
    },

    certificate = read_file("rpc.crt"),
    private_key = read_file("rpc.key")
}


-- for local monitoring
M.https_rpc = {

    maximum_connections = 100,
    bandwidth = 25000000,

    -- POST /bitmarkd/rpc          (unrestricted: json body as client rpc)
    -- GET  /bitmarkd/details      (protected: more data than Node.Info))
    -- GET  /bitmarkd/peers        (protected: list of all peers and their public key)
    -- GET  /bitmarkd/connections  (protected: list of all outgoing peer connections)

    listen = {
        add_port("*", 2131),
    },

    -- IP networks in CIDR form that can access the /bitmarkd/* GET APIs
    -- default is deny
    allow = {
        details = https_allow or{
            "127.0.0.0/8",
            "::1/128",
        },
        connections = https_allow or {
            "127.0.0.0/8",
            "::1/128",
        },
        peers = https_allow or {
            "127.0.0.0/8",
            "::1/128",
        }
    },

    -- this example shares keys with client rpc
    certificate = read_file("rpc.crt"),
    private_key = read_file("rpc.key")
}


-- peer-to-peer connections
M.peering = {

    -- set node type (server|client)
    -- this will be set to "server" if announcing any public IPs
    nodetype = "client",

    -- for incoming peer connections
      listen = {
        -- NOTICE: use "*" for listen all on both ipv4 and ipv6
        add_port("*", 2136),
        -- add_port("0.0.0.0", 2136)
    },

    -- announce certain public IP:ports to network
    -- if using firewall port forwarding use the firewall external IP:port
    announce = {
        -- add_port("a.b.c.d", 2136),
        -- add_port("x::y:z", 2136),

        -- only use if minimum announce setup varible is set
        -- or if PUBLIC_IPV[46] variables are set
        make_announcements(2136),
    },
    private_key = read_file("p2ppeer.prv"),
}

-- automatically set node type (server|client)
-- set server mode only if announcing some public IPs
-- otherwise client mode
M.peering.nodetype = ((type(M.peering.announce) == "table" and #M.peering.announce > 0 and "server") or "client")


-- optional transaction/block publishing for subscribers to receive various announcements
-- intended for local services
M.publishing = {

    broadcast = {
        add_port("*", 2135),
    },

    -- ok to use the same keys as peer
    public_key = read_file("publishing.public"),
    private_key = read_file("publishing.private")
}


-- configuration of recorderd connections
M.proofing = {

    -- local chain (regression) use internal hash instead of recorderd
    local_use_internal_hash = false,

    public_key = read_file("proof.public"),
    private_key = read_file("proof.private"),
    signing_key = read_file(M.chain == "bitmark" and "proof.live" or "proof.test"),

    -- payments for future transfers auto detected from *coin_address at the top of this file
    payment_address = {
        bitcoin = M.chain == "bitmark" and bitcoin_address.live or bitcoin_address.test,
        litecoin = M.chain == "bitmark" and litecoin_address.live or litecoin_address.test,
    },

    publish = {
        add_port("*", 2138),
    },
    submit = {
        add_port("*", 2139),
    },
}

-- determine proxy addresses based on the chain selected
function proxy_address()
    local proxy = {
        sub_endpoint = "127.0.0.1:18008",
        req_endpoint = "127.0.0.1:18009",
    }
    if M.chain == "bitmark" then
        proxy.sub_endpoint = "dsc-1.live.bitmark.com:17008"
        proxy.req_endpoint = "dsc-1.live.bitmark.com:17009"
    end
    if M.chain == "testing" then
        proxy.sub_endpoint = "coins.test.bitmark.com:16008"
        proxy.req_endpoint = "coins.test.bitmark.com:16009"
    end
    return proxy
end

-- determine port address based on chain selected
function bitcoin_port()
    local port = 18443
    if M.chain == "bitmark" then
        port = "8332"
    end
    if M.chain == "testing" then
        port = "18332"
    end
    return port
end

function litecoin_port()
    local port = "19443"
    if M.chain == "bitmark" then
        port = "9332"
    end
    if M.chain == "testing" then
        port = "19332"
    end
    return port
end

-- special override for a local regression testing node
if M.chain == "local" and p2p_bootstrap_nodes == nil then
    p2p_bootstrap_nodes = {
        bitcoin = {
            "127.0.0.1:18444",
        },
        litecoin = {
            "127.0.0.1:19444",
        },
    }
end


-- setup for every payment service
M.payment = {

    -- the mode must be one of the following: p2p, discovery, rest, noverify
    mode = payment_mode or "p2p",
    p2p_cache = {
        btc_directory = M.chain .. "-btc-cache",
        ltc_directory = M.chain .. "-ltc-cache"
    },
    bootstrap_nodes = p2p_bootstrap_nodes or {
        bitcoin = {},
        litecoin = {}
    },

    -- setup proxy addresses based on selected chain
    -- required if the mode is set to "rest"
    discovery = proxy_address(),

    -- local bitcoin access to REST API
    -- required if the mode is set to "rest"
    bitcoin = {
        url = "http://127.0.0.1:" .. bitcoin_port() .. "/rest"
    },

    -- local litecoin access to REST API
    -- required if the mode is set to "rest"
    litecoin = {
        url = "http://127.0.0.1:" .. litecoin_port() .. "/rest"
    }
}


-- configure global or specific logger channel levels
M.logging = {
    size = 100000,
    count = 10,

    -- set to true to log to console
    console = false,

    -- set the logging level for various modules
    -- modules not overridden with get the value from DEFAULT
    -- the default value for DEFAULT is "critical"
    levels = {
        -- DEFAULT = "debug",
        -- DEFAULT = "info",
        -- DEFAULT = "warn",
        -- DEFAULT = "error",
        DEFAULT = log_level or "error",

        -- some specific logging channels: (there may be others)
        -- announce = "info",
        -- announcer = "info",
        -- asset = "info",
        -- asset-expiry = "info",
        -- bitcoin = "info",
        -- block = "info",
        -- blockheader = "info",
        -- blockrecord = "info",
        -- blockstore = "info",
        -- broadcaster = "info",
        -- checker = "info",
        -- connector = "info",
        -- discoverer = "info",
        -- expiration = "info",
        -- listener = "info",
        -- litecoin = "info",
        -- BTC_watcher = "info",
        -- LTC_watcher = "info",
        -- main = "info",
        -- mode = "info",
        -- nodeslookup = "info",
        -- payment = "info",
        -- peer = "info",
        -- proof = "info",
        -- publish = "info",
        -- publisher = "info",
        -- rebroadcaster = "info",
        -- reservoir = "info",
        -- rpc = "info",
        -- submission = "info",
        -- ["upstream@1"] = "info",
        -- ["upstream@2"] = "info",
        -- ["upstream@3"] = "info",
        -- ["upstream@4"] = "info",
        -- ["upstream@5"] = "info",
        -- ["upstream@6"] = "info",
        -- ["upstream@7"] = "info",
        -- ["upstream@8"] = "info",
        -- ["upstream@9"] = "info",
        -- ["upstream@10"] = "info",
    }
}


-- return the complete configuration
return M<|MERGE_RESOLUTION|>--- conflicted
+++ resolved
@@ -64,14 +64,9 @@
         port_base = 10000
     end
     local suffix = ":" .. (port_base + port_offset + port)
-<<<<<<< HEAD
-    -- check for dual stack OS (via global os_name)
-    -- and listen on either "[::]" or "0.0.0.0"
-=======
     -- check OS via global os_name to deal with single/dual stack
     -- dual stack allow single listen on "*"
     -- non-dual stack two separate IPv6 ("[::]") and IPv4 ("0.0.0.0") entries
->>>>>>> cc71abae
     if ip == "*" then
         if os_name == "freebsd" or  os_name == "linux" then
             return "*" .. suffix
