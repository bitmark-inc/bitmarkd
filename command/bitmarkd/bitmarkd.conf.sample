-- bitmarkd.conf  -*- mode: lua -*-

-- Minimum Items To Setup:
-- 1. Select appropriate chain
-- 2. Setup all test and live crypto currency addresses
-- 3. If running a publicly visible node set up annouce_ips
-- 4. Ensure _external_NAT_firewall_ forwards correct ports
--    (as a minimum, forward: 2130 and 2136)

-- [1] select the chain of the network for peer connections
--     cross chain networking connects will not work
-- Uncomment One:
--local chain = "bitmark"
--local chain = "testing"
--local chain = "local"   -- for regression testing only

-- [2] setup coin addresses for recorder payments
--     the chain selection above will determine which
--     address to use
local bitcoin_address = {
    test = "***REPLACE-WITH-REAL-TEST-BTC-ADDRESS***",
    live = "***REPLACE-WITH-REAL-LIVE-BTC-ADDRESS***",
}
local litecoin_address = {
    test = "***REPLACE-WITH-REAL-TEST-LTC-ADDRESS***",
    live = "***REPLACE-WITH-REAL-LIVE-LTC-ADDRESS***",
}

-- [3] public IPs of firewall or external interface
--     Either or both IPv4 and IPv6 can be added depending
--     on the network settings
local announce_ips = {
    --"a.b.c.d",   -- IPv4
    --"[x::y:z]",  -- IPv6
}

------------------------------------------------------------------------
-- Advanced configuration below this point
------------------------------------------------------------------------

local M = {}

local public_ip = {}

-- Read the named file in under the specified data directory
-- M.data_directory and return the contents.
function read_file(name)
    local f, err = io.open(M.data_directory .. "/" .. name, "r")
    if f == nil then
        return nil
    end
    local r = f:read("*a")
    f:close()
    return r
end

-- Let the node announce itself (ip:port) to the network.
-- The ip should be provided using environment variables
-- either PUBLIC_IPV4 or PUBLIC_IPV6, or both
-- depends on the public IP addresses of the node.
function make_announcements(ip_list, port)
    local announcements = {}
    for k, v in pairs(ip_list) do
        announcements[#announcements+1] = v .. ":" .. port
    end
    return unpack(announcements)
end

-- set the public IP addresses
local public_ipv4 = os.getenv("PUBLIC_IPV4")
if public_ipv4 ~= nil and public_ipv4 ~= "" then
    public_ip[#public_ip+1] = public_ipv4
end

local public_ipv6 = os.getenv("PUBLIC_IPV6")
if public_ipv6 ~= nil and public_ipv6 ~= "" then
    public_ip[#public_ip+1] = public_ipv6
end


-- set the directory for data and log files
--M.data_directory = arg[0]:match("(.*/)")  -- dir from configuration file
--M.data_directory = "."                    -- current directory
M.data_directory = "/var/lib/bitmarkd"    -- absolute path


-- optional pid file if not absolute path then is created relative to
-- the data directory
--M.pidfile = "bitmarkd.pid"

-- select the chain of the network for peer connections
-- cross chain networking connects will not work (uncomment one)
M.chain = chain

-- select the default node configuration
-- choose from: none, chain OR sub.domain.tld
M.nodes = "chain"

-- optional reservoir file if not absolute path then is created relative to
-- the data directory
M.reservoir_file = "reservoir-" .. M.chain .. ".cache"

-- optional peer file if not absolute path then is created relative to
-- the data directory
M.peer_file = "peers-" .. M.chain .. ".json"


-- for JSON clients on TLS connection
M.client_rpc = {

    maximum_connections = 50,
    bandwidth = 25000000,

    listen = {
        "0.0.0.0:2130",
        "[::]:2130"
    },

    -- announce certain public IP:ports to network
    -- if using firewall port forwarding use the firewall external IP:port
    announce = {
        -- "a.b.c.d:2130",
        -- "[x::y:z]:2130",

        -- only use if minimum announce setup varible is set
        make_announcements(announce_ips, 2130),

        -- only used if PUBLIC_IPV[46] variables are set
        make_announcements(public_ip, 2130),
    },

    certificate = read_file("rpc.crt"),
    private_key = read_file("rpc.key")
}


-- for local monitoring
M.https_rpc = {

    maximum_connections = 100,
    bandwidth = 25000000,

    -- POST /bitmarkd/rpc          (unrestricted: json body as client rpc)
    -- GET  /bitmarkd/details      (protected: more data than Node.Info))
    -- GET  /bitmarkd/peers        (protected: list of all peers and their public key)
    -- GET  /bitmarkd/connections  (protected: list of all outgoing peer connections)

    listen = {
        "0.0.0.0:2131",
        "[::]:2131"
    },

    -- IP networks in CIDR form that can access the /bitmarkd/* GET APIs
    -- default is deny
    allow = {
        details = {
            "127.0.0.0/8",
            "::1/128",
        },
        connections = {
            "127.0.0.0/8",
            "::1/128",
        },
        peers = {
            "127.0.0.0/8",
            "::1/128",
        }
    },

    -- this example shares keys with client rpc
    certificate = read_file("rpc.crt"),
    private_key = read_file("rpc.key")
}


-- peer-to-peer connections
M.peering = {
    -- set to false to prevent additional connections
    dynamic_connections = true,

    -- set to false to only use IPv4 for outgoing connections
    prefer_ipv6 = true,

    -- for incoming peer connections
    listen = {
        "0.0.0.0:2136",
        "[::]:2136"
    },

    -- announce certain public IP:ports to network
    -- if using firewall port forwarding use the firewall external IP:port
    announce = {
        -- "a.b.c.d:2136",
        -- "[x::y:z]:2136",

        -- only use if minimum announce setup varible is set
        make_announcements(announce_ips, 2136),

        -- only used if PUBLIC_IPV[46] variables are set
        make_announcements(public_ip, 2136),
    },

    public_key = read_file("peer.public"),
    private_key = read_file("peer.private"),

    -- dedicated static peer connections
    connect = {
        -- {
        --     public_key = "***BITMARKD-PEER-PUBLIC-KEY-INCLUDING-PUBLIC:-PREFIX***",
        --     address = "p.q.r.s:2136"
        -- },
    }
}


-- optional transaction/block publishing for subscribers to receive various announcements
-- intended for local services
M.publishing = {

    broadcast = {
        "0.0.0.0:2135",
        "[::]:2135"
    },

    -- ok to use the same keys as peer
    public_key = read_file("peer.public"),
    private_key = read_file("peer.private")
}


-- configuration of recorderd connections
M.proofing = {

    public_key = read_file("proof.public"),
    private_key = read_file("proof.private"),
    signing_key = read_file(M.chain == "bitmark" and 'proof.live' or 'proof.test'),

    -- payments for future transfers auto detected from *coin_address near top of this file
    payment_address = {
        bitcoin = M.chain == "bitmark" and bitcoin_address.live or bitcoin_address.test,
        litecoin = M.chain == "bitmark" and litecoin_address.live or litecoin_address.test,
    },

    publish = {
        "0.0.0.0:2138",
        "[::]:2138"
    },
    submit = {
        "0.0.0.0:2139",
        "[::]:2139"
    }
}

-- determine proxy addresses based on the chain selected
function proxy_address()
    local proxy = {
        sub_endpoint = "127.0.0.1:17008",
        req_endpoint = "127.0.0.1:17009",
    }
    if M.chain == "bitmark" then
        proxy.sub_endpoint = "dsc-1.live.bitmark.com:17008"
        proxy.req_endpoint = "dsc-1.live.bitmark.com:17009"
    end
    if M.chain == "testing" then
        proxy.sub_endpoint = "coins.test.bitmark.com:16008"
        proxy.req_endpoint = "coins.test.bitmark.com:16009"
    end
    return proxy
end

-- setup for every payment service
M.payment = {

    -- the mode should be one of the following: p2p, discovery, rest
    mode = "p2p",

<<<<<<< HEAD
    -- required if the mode is set to "discovery"
    discovery = {
        sub_endpoint = "127.0.0.1:5566",
        req_endpoint = "127.0.0.1:5567"
    },
=======
    -- setup proxy addresses based on selected chain
    discovery = proxy_address(),
>>>>>>> 0892038c

    -- local bitcoin access to REST API. required if the mode is set to "rest"
    bitcoin = {
        url = "http://127.0.0.1:8332/rest"
    },

    -- local litecoin access to REST API. required if the mode is set to "rest"
    litecoin = {
        url = "http://127.0.0.1:9332/rest"
    }
}


-- configure global or specific logger channel levels
M.logging = {
    size = 1048576,
    count = 100,

    -- set to true to log to console
    console = false,

    -- set the logging level for various modules
    -- modules not overridden with get the value from DEFAULT
    -- the default value for DEFAULT is "critical"
    levels = {
        -- DEFAULT = "debug",
        -- DEFAULT = "info",
        DEFAULT = "warn",
        -- DEFAULT = "error",

        -- some specific logging channels: (there may be others)
        -- announce = "info",
        -- announcer = "info",
        -- asset = "info",
        -- asset-expiry = "info",
        -- bitcoin = "info",
        -- block = "info",
        -- blockheader = "info",
        -- blockrecord = "info",
        -- blockstore = "info",
        -- broadcaster = "info",
        -- checker = "info",
        -- connector = "info",
        -- discoverer = "info",
        -- expiration = "info",
        -- listener = "info",
        -- litecoin = "info",
        -- BTC_watcher = "info",
        -- LTC_watcher = "info",
        -- main = "info",
        -- mode = "info",
        -- nodeslookup = "info",
        -- payment = "info",
        -- peer = "info",
        -- proof = "info",
        -- publish = "info",
        -- publisher = "info",
        -- rebroadcaster = "info",
        -- reservoir = "info",
        -- rpc = "info",
        -- submission = "info",
        -- ["upstream@1"] = "info",
        -- ["upstream@2"] = "info",
        -- ["upstream@3"] = "info",
        -- ["upstream@4"] = "info",
        -- ["upstream@5"] = "info",
        -- ["upstream@6"] = "info",
        -- ["upstream@7"] = "info",
        -- ["upstream@8"] = "info",
        -- ["upstream@9"] = "info",
        -- ["upstream@10"] = "info",
    }
}


-- return the complete configuration
return M<|MERGE_RESOLUTION|>--- conflicted
+++ resolved
@@ -274,16 +274,8 @@
     -- the mode should be one of the following: p2p, discovery, rest
     mode = "p2p",
 
-<<<<<<< HEAD
-    -- required if the mode is set to "discovery"
-    discovery = {
-        sub_endpoint = "127.0.0.1:5566",
-        req_endpoint = "127.0.0.1:5567"
-    },
-=======
     -- setup proxy addresses based on selected chain
     discovery = proxy_address(),
->>>>>>> 0892038c
 
     -- local bitcoin access to REST API. required if the mode is set to "rest"
     bitcoin = {
