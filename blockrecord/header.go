// SPDX-License-Identifier: ISC
// Copyright (c) 2014-2019 Bitmark Inc.
// Use of this source code is governed by an ISC
// license that can be found in the LICENSE file.

package blockrecord

import (
	"encoding/binary"
	"time"

	"github.com/bitmark-inc/bitmarkd/blockdigest"
	"github.com/bitmark-inc/bitmarkd/difficulty"
	"github.com/bitmark-inc/bitmarkd/fault"
	"github.com/bitmark-inc/bitmarkd/genesis"
	"github.com/bitmark-inc/bitmarkd/merkle"
	"github.com/bitmark-inc/bitmarkd/storage"
	"github.com/bitmark-inc/logger"
)

// PackedHeader - use fixed size byte array for header to simplify
// validation
type PackedHeader [totalBlockSize]byte

// PackedBlock - packed records are just a byte slice
type PackedBlock []byte

// currently supported block version (used by proofer)
const (
	Version                    = 5
	MinimumVersion             = 1
	MinimumBlockNumber         = 2 // 1 => genesis block
	MinimumDifficultyBaseBlock = 3
)

// maximum transactions in a block
// limited by uint16 field
const (
	MinimumTransactions = 2
	MaximumTransactions = 10000
)

// byte sizes for various fields
const (
	VersionSize          = 2                   // Block version number
	TransactionCountSize = 2                   // Count of transactions
	NumberSize           = 8                   // This block's number
	PreviousBlockSize    = blockdigest.Length  // 256-bit Argon2d hash of the previous block header
	MerkleRootSize       = merkle.DigestLength // 256-bit SHA3 hash based on all of the transactions in the block
	TimestampSize        = 8                   // Current timestamp as seconds since 1970-01-01T00:00 UTC
	DifficultySize       = 8                   // Current target difficulty in compact format
	NonceSize            = 8                   // 64-bit number (starts at 0)
)

// offsets of the fields
const (
	versionOffset          = 0
	transactionCountOffset = versionOffset + VersionSize
	numberOffset           = transactionCountOffset + TransactionCountSize
	previousBlockOffset    = numberOffset + NumberSize
	merkleRootOffset       = previousBlockOffset + PreviousBlockSize
	timestampOffset        = merkleRootOffset + MerkleRootSize
	difficultyOffset       = timestampOffset + TimestampSize
	nonceOffset            = difficultyOffset + DifficultySize

	// to set size of header array
	totalBlockSize = nonceOffset + NonceSize // total bytes in the header
)

// Header - the unpacked header structure
type Header struct {
	Version          uint16                 `json:"version"`
	TransactionCount uint16                 `json:"transactionCount"`
	Number           uint64                 `json:"number,string"`
	PreviousBlock    blockdigest.Digest     `json:"previousBlock"`
	MerkleRoot       merkle.Digest          `json:"merkleRoot"`
	Timestamp        uint64                 `json:"timestamp,string"`
	Difficulty       *difficulty.Difficulty `json:"difficulty"`
	Nonce            NonceType              `json:"nonce"`
}

var log *logger.L

// Initialise - initialize
func Initialise() {
	log = logger.New("blockrecord")
	log.Info("starting")
}

// Finalise - shutdown blockrecord logger
func Finalise() {
	log.Info("shutting down")
	log.Flush()
}

// ExtractHeader - extract a header from the front of a []byte
// if checkHeight non-zero then verify correct block number first
// to reduce hashing load for obviously incorrect blocks
func ExtractHeader(block []byte, checkHeight uint64, skipDigest bool) (*Header, blockdigest.Digest, []byte, error) {
	if len(block) < totalBlockSize {
		return nil, blockdigest.Digest{}, nil, fault.ErrInvalidBlockHeaderSize
	}
	packedHeader := PackedHeader{}
	copy(packedHeader[:], block[:totalBlockSize])

	header, err := packedHeader.Unpack()
	if nil != err {
		return nil, blockdigest.Digest{}, nil, err
	}

	if checkHeight > genesis.BlockNumber {
		err := validNextHeightFromExpected(checkHeight, header.Number)
		if nil != err {
			log.Errorf("check height %d, incoming block height %d, error: %s", checkHeight, header.Number, err)
			return nil, blockdigest.Digest{}, nil, err
		}
	}

<<<<<<< HEAD
	if skipDigest {
		return header, blockdigest.Digest{}, block[totalBlockSize:], nil
	}

	var digest blockdigest.Digest
	if storage.Pool.BlockHeaderHash != nil {
		thisBlockNumberKey := make([]byte, 8)
		binary.BigEndian.PutUint64(thisBlockNumberKey, header.Number)
		digestBytes := storage.Pool.BlockHeaderHash.Get(thisBlockNumberKey)
		if err := blockdigest.DigestFromBytes(&digest, digestBytes); err != nil {
			digest = blockdigest.NewDigest(packedHeader[:])
		}
	} else {
		digest = blockdigest.NewDigest(packedHeader[:])
=======
	thisBlockNumberKey := make([]byte, 8)
	binary.BigEndian.PutUint64(thisBlockNumberKey, header.Number)
	digest := DigestFromHashPool(storage.Pool.BlockHeaderHash, thisBlockNumberKey)
	if !digest.IsEmpty() {
		return header, digest, block[totalBlockSize:], nil
>>>>>>> 58a62668
	}

	digest = blockdigest.NewDigest(packedHeader[:])

	return header, digest, block[totalBlockSize:], nil
}

// DigestFromHashPool - get digest from hash pool
func DigestFromHashPool(pool storage.Handle, blockNumber []byte) blockdigest.Digest {
	var digest blockdigest.Digest
	if !pool.Empty() {
		digestBytes := pool.Get(blockNumber)
		if err := blockdigest.DigestFromBytes(&digest, digestBytes); err == nil {
			return digest
		}
	}
	return blockdigest.Digest{}
}

// ComputeHeaderHash - return the hash of a block's header
func ComputeHeaderHash(block []byte) (blockdigest.Digest, error) {
	if len(block) < totalBlockSize {
		return blockdigest.Digest{}, fault.ErrInvalidBlockHeaderSize
	}
	packedHeader := PackedHeader{}
	copy(packedHeader[:], block[:totalBlockSize])

	return blockdigest.NewDigest(packedHeader[:]), nil
}

// Unpack - turn a byte slice into a record
func (record PackedHeader) Unpack() (*Header, error) {

	header := &Header{
		Difficulty: difficulty.New(),
	}

	header.Version = binary.LittleEndian.Uint16(record[versionOffset:])
	header.TransactionCount = binary.LittleEndian.Uint16(record[transactionCountOffset:])
	header.Number = binary.LittleEndian.Uint64(record[numberOffset:])

	if 1 == header.Number && 1 == header.TransactionCount && 1 == header.Version {
		// genesis block
	} else {
		// normal block
		if header.Version < MinimumVersion || header.Number < MinimumBlockNumber {
			return nil, fault.ErrInvalidBlockHeaderVersion
		}

		if header.TransactionCount < MinimumTransactions || header.TransactionCount > MaximumTransactions {
			return nil, fault.ErrTransactionCountOutOfRange
		}
	}

	err := blockdigest.DigestFromBytes(&header.PreviousBlock, record[previousBlockOffset:merkleRootOffset])
	if nil != err {
		return nil, err
	}

	err = merkle.DigestFromBytes(&header.MerkleRoot, record[merkleRootOffset:timestampOffset])
	if nil != err {
		return nil, err
	}

	header.Timestamp = binary.LittleEndian.Uint64(record[timestampOffset:difficultyOffset])

	if header.Timestamp > uint64(time.Now().Add(5*time.Minute).Unix()) {
		return nil, fault.ErrInvalidBlockHeaderTimestamp
	}

	header.Difficulty.SetBytes(record[difficultyOffset:nonceOffset])
	header.Nonce = NonceType(binary.LittleEndian.Uint64(record[nonceOffset:]))

	return header, nil
}

// Digest - digest for a packed header
// make sure to truncate bytes to correct length
func (record PackedHeader) Digest() blockdigest.Digest {
	return blockdigest.NewDigest(record[:])
}

// Pack - turn a record into an array of bytes
func (header *Header) Pack() PackedHeader {
	//buffer := make([]byte, TotalBlockSize)
	buffer := PackedHeader{}

	binary.LittleEndian.PutUint16(buffer[versionOffset:], header.Version)
	binary.LittleEndian.PutUint16(buffer[transactionCountOffset:], header.TransactionCount)
	binary.LittleEndian.PutUint64(buffer[numberOffset:], header.Number)

	// these are in little endian order so can just copy them
	copy(buffer[previousBlockOffset:], header.PreviousBlock[:])
	copy(buffer[merkleRootOffset:], header.MerkleRoot[:])

	binary.LittleEndian.PutUint64(buffer[timestampOffset:], header.Timestamp)
	binary.LittleEndian.PutUint64(buffer[difficultyOffset:], header.Difficulty.Bits())
	binary.LittleEndian.PutUint64(buffer[nonceOffset:], uint64(header.Nonce))

	return buffer
}

// FoundationTxId - create the transaction id for a foundation record
// its TxId is sha3-256 . concat blockDigest leBlockNumberUint64
func FoundationTxId(blockNumber uint64, digest blockdigest.Digest) merkle.Digest {
	leBlockNumber := make([]byte, 8)
	binary.LittleEndian.PutUint64(leBlockNumber, blockNumber)
	return merkle.NewDigest(append(digest[:], leBlockNumber...))
}

// AdjustDifficultyAtBlock - adjust difficulty at block, returns next difficulty, current difficulty, error
// make sure header version is correct before calling this function
func AdjustDifficultyAtBlock(height uint64) (float64, float64, error) {
	currentDifficulty := difficulty.Current.Value()
	if MinimumBlockNumber >= height {
		return currentDifficulty, currentDifficulty, nil
	}

	nextDifficulty, err := DifficultyByPreviousTimespanAtBlock(height)
	if err != nil {
		log.Errorf("get difficulty value with error: %s", err)
		return float64(0), currentDifficulty, err
	}
	log.Debugf("adjust difficulty at block %d, current difficulty: %f, new difficulty: %f", height, currentDifficulty, nextDifficulty)
	difficulty.Current.Set(nextDifficulty)
	return nextDifficulty, currentDifficulty, nil
}

// ResetDifficulty - reset difficulty to initial value
func ResetDifficulty() {
	difficulty.Current.SetBits(difficulty.OneUint64)
}

// DifficultyByPreviousTimespanAtBlock - next difficulty value by previous timespan
func DifficultyByPreviousTimespanAtBlock(height uint64) (float64, error) {
	actualTimespan, err := prevDifficultyTimespan(height)
	if err != nil {
		return float64(0), err
	}
	prevDifficulty, err := prevDifficultyBaseAtBlock(height)
	log.Infof(
		"previous difficulty %f, expect timespan %d seconds, actual timespan %d seconds",
		prevDifficulty,
		difficulty.ExpectedBlockSpacingInSecond*difficulty.AdjustTimespanInBlocks,
		actualTimespan,
	)
	if err != nil {
		return float64(0), err
	}
	return difficulty.NextDifficultyByPreviousTimespan(actualTimespan, prevDifficulty), nil
}

func prevDifficultyBaseAtBlock(height uint64) (float64, error) {
	var baseBlockHeight uint64
	if isDifficultyAdjustmentBlock(height) {
		baseBlockHeight = height - 1
	} else {
		baseBlockHeight = height - difficulty.AdjustTimespanInBlocks
	}

	// in case some block start from initial
	if baseBlockHeight <= MinimumBlockNumber || height <= difficulty.AdjustTimespanInBlocks {
		baseBlockHeight = MinimumDifficultyBaseBlock
	}

	diff, err := difficultyOfBlock(baseBlockHeight)
	log.Debugf("block %d difficulty %f", baseBlockHeight, diff)
	if err != nil {
		return float64(0), err
	}
	return diff, nil
}

func prevDifficultyTimespan(height uint64) (uint64, error) {
	beginBlock, endBlock := difficulty.PrevTimespanBlockBeginAndEnd(height)
	log.Debugf("height %d, timespan from block %d - %d", height, beginBlock, endBlock)
	duration, err := timespanOfBlockFromBeginToEnd(beginBlock, endBlock)
	if err != nil {
		log.Errorf("get timespan from block %d - %d with error: %s", beginBlock, endBlock, err)
		return uint64(0), err
	}
	return duration, nil
}

func timespanOfBlockFromBeginToEnd(beginBlock uint64, endBlock uint64) (uint64, error) {
	beginTime, err := timestampOfBlock(beginBlock)
	if err != nil {
		log.Errorf("block %d timestamp with error: %s", beginBlock, err)
		return uint64(0), err
	}
	log.Debugf("block %d timestamp %d", beginBlock, beginTime)

	endTime, err := timestampOfBlock(endBlock)
	if err != nil {
		log.Errorf("block %d timestamp with error: %s", endBlock, err)
		return uint64(0), err
	}
	log.Debugf("block %d timestamp %d", endBlock, endTime)

	if endTime <= beginTime {
		log.Error("block end time earlier than block begin time")
		return uint64(0), fault.ErrDifficultyTimespan
	}

	return endTime - beginTime, nil
}

func timestampOfBlock(height uint64) (uint64, error) {
	blockKey := make([]byte, 8)
	binary.BigEndian.PutUint64(blockKey, height)

	packed := storage.Pool.Blocks.Get(blockKey)
	if nil == packed {
		return uint64(0), fault.ErrBlockNotFound
	}

	header, _, _, err := ExtractHeader(packed, 0, true)
	if err != nil {
		return uint64(0), err
	}

	return header.Timestamp, nil
}

func difficultyOfBlock(height uint64) (float64, error) {
	blockKey := make([]byte, 8)
	binary.BigEndian.PutUint64(blockKey, height)

	packed := storage.Pool.Blocks.Get(blockKey)
	if nil == packed {
		return float64(0), fault.ErrBlockNotFound
	}

	header, _, _, err := ExtractHeader(packed, 0, true)
	if err != nil {
		return float64(0), err
	}

	return header.Difficulty.Value(), nil
}<|MERGE_RESOLUTION|>--- conflicted
+++ resolved
@@ -116,28 +116,15 @@
 		}
 	}
 
-<<<<<<< HEAD
 	if skipDigest {
 		return header, blockdigest.Digest{}, block[totalBlockSize:], nil
 	}
 
-	var digest blockdigest.Digest
-	if storage.Pool.BlockHeaderHash != nil {
-		thisBlockNumberKey := make([]byte, 8)
-		binary.BigEndian.PutUint64(thisBlockNumberKey, header.Number)
-		digestBytes := storage.Pool.BlockHeaderHash.Get(thisBlockNumberKey)
-		if err := blockdigest.DigestFromBytes(&digest, digestBytes); err != nil {
-			digest = blockdigest.NewDigest(packedHeader[:])
-		}
-	} else {
-		digest = blockdigest.NewDigest(packedHeader[:])
-=======
 	thisBlockNumberKey := make([]byte, 8)
 	binary.BigEndian.PutUint64(thisBlockNumberKey, header.Number)
 	digest := DigestFromHashPool(storage.Pool.BlockHeaderHash, thisBlockNumberKey)
 	if !digest.IsEmpty() {
 		return header, digest, block[totalBlockSize:], nil
->>>>>>> 58a62668
 	}
 
 	digest = blockdigest.NewDigest(packedHeader[:])
