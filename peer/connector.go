// SPDX-License-Identifier: ISC
// Copyright (c) 2014-2019 Bitmark Inc.
// Use of this source code is governed by an ISC
// license that can be found in the LICENSE file.

package peer

import (
	"bytes"
	"container/list"
	"fmt"
	"math/rand"
	"strings"
	"sync"
	"time"

	"github.com/bitmark-inc/bitmarkd/block"
	"github.com/bitmark-inc/bitmarkd/blockheader"
	"github.com/bitmark-inc/bitmarkd/fault"
	"github.com/bitmark-inc/bitmarkd/genesis"
	"github.com/bitmark-inc/bitmarkd/messagebus"
	"github.com/bitmark-inc/bitmarkd/mode"
	"github.com/bitmark-inc/bitmarkd/peer/upstream"
	"github.com/bitmark-inc/bitmarkd/peer/voting"
	"github.com/bitmark-inc/bitmarkd/util"
	"github.com/bitmark-inc/bitmarkd/zmqutil"
	"github.com/bitmark-inc/logger"
)

// various timeouts
const (
	// pause to limit bandwidth
	cycleInterval = 15 * time.Second

	// time out for connections
	connectorTimeout = 60 * time.Second

	// number of cycles to be 1 block out of sync before resync
	samplelingLimit = 10

	// number of blocks to fetch in one set
	fetchBlocksPerCycle = 200

	// fail to fork if height difference is greater than this
	forkProtection = 60

	// do not proceed unless this many clients are connected
	minimumClients = 5

	// total number of dynamic clients
	maximumDynamicClients = 25

	// client should exist at least 1 response with in this number
	activePastSec = 60

	// fast sync option to fetch block
	fastSyncFetchBlocksPerCycle = 2048
	fastSyncSkipPerBlocks       = 100
)

type ConnectorIntf interface {
	PrintUpstreams(string) string
	Run(interface{}, <-chan struct{})
}

type connector struct {
	ConnectorIntf

	sync.RWMutex
	log        *logger.L
	preferIPv6 bool

	staticClients []upstream.UpstreamIntf

	dynamicClients list.List

	state connectorState

	theClient        upstream.UpstreamIntf // client used for fetching blocks
	startBlockNumber uint64                // block number where local chain forks
	height           uint64                // block number on best node
	samples          int                   // counter to detect missed block broadcast
	votes            voting.Voting

	fastsyncEnabled bool   // fast sync mode enabled?
	blocksPerCycle  int    // number of blocks to fetch per cycle
	pivotPoint      uint64 // block number to stop fast syncing
}

// initialise the connector
func (conn *connector) initialise(
	privateKey []byte,
	publicKey []byte,
	connect []Connection,
	dynamicEnabled bool,
	preferIPv6 bool,
	fastsync bool,
) error {

	log := logger.New("connector")
	conn.log = log

	conn.preferIPv6 = preferIPv6

	conn.fastsyncEnabled = fastsync

	log.Info("initialising…")

	// allocate all sockets
	staticCount := len(connect) // can be zero
	if 0 == staticCount && !dynamicEnabled {
		log.Error("zero static connections and dynamic is disabled")
		return fault.ErrNoConnectionsAvailable
	}
	conn.staticClients = make([]upstream.UpstreamIntf, staticCount)

	// initially connect all static sockets
	wg := sync.WaitGroup{}
	errCh := make(chan error, len(connect))

	conn.log.Debugf("static connection count: %d", len(connect))

	for i, c := range connect {
		wg.Add(1)

		// start new goroutine for each connection
		go func(conn *connector, c Connection, i int, wg *sync.WaitGroup, ch chan error) {

			// error function call
			errF := func(wg *sync.WaitGroup, ch chan error, e error) {
				ch <- e
				wg.Done()
			}

			// for canonicaling the error
			canonicalErrF := func(c Connection, e error) error {
				return fmt.Errorf("client: %q error: %s", c.Address, e)
			}

			address, err := util.NewConnection(c.Address)
			if nil != err {
				log.Errorf("client[%d]=address: %q  error: %s", i, c.Address, err)
				errF(wg, ch, canonicalErrF(c, err))
				return
			}
			serverPublicKey, err := zmqutil.ReadPublicKey(c.PublicKey)
			if nil != err {
				log.Errorf("client[%d]=public: %q  error: %s", i, c.PublicKey, err)
				errF(wg, ch, canonicalErrF(c, err))
				return
			}

			// prevent connection to self
			if bytes.Equal(publicKey, serverPublicKey) {
				err := fault.ErrConnectingToSelfForbidden
				log.Errorf("client[%d]=public: %q  error: %s", i, c.PublicKey, err)
				errF(wg, ch, canonicalErrF(c, err))
				return
			}

			client, err := upstream.New(privateKey, publicKey, connectorTimeout)
			if nil != err {
				log.Errorf("client[%d]=%q  error: %s", i, address, err)
				errF(wg, ch, canonicalErrF(c, err))
				return
			}

			conn.Lock()
			conn.staticClients[i] = client
			globalData.connectorClients = append(globalData.connectorClients, client)
			conn.Unlock()

			err = client.Connect(address, serverPublicKey)
			if nil != err {
				log.Errorf("connect[%d]=%q  error: %s", i, address, err)
				errF(wg, ch, canonicalErrF(c, err))
				return
			}
			log.Infof("public key: %x  at: %q", serverPublicKey, c.Address)
			wg.Done()

		}(conn, c, i, &wg, errCh)
	}

	conn.log.Debug("waiting for all static connections...")
	wg.Wait()

	// drop error channel for getting all errors
	errs := make([]error, 0)
	for len(errCh) > 0 {
		errs = append(errs, <-errCh)
	}

	// error code for goto fail
	err := error(nil)

	if len(errs) == 1 {
		err = errs[0]
		goto fail
	} else if len(errs) > 1 {
		err = compositeError(errs)
		goto fail
	}

	// just create sockets for dynamic clients
	for i := 0; i < maximumDynamicClients; i++ {
		client, e := upstream.New(privateKey, publicKey, connectorTimeout)
		if nil != err {
			log.Errorf("client[%d]  error: %s", i, e)
			err = e
			goto fail
		}

		// create list of all dynamic clients
		conn.dynamicClients.PushBack(client)

		globalData.connectorClients = append(globalData.connectorClients, client)
	}

	conn.votes = voting.NewVoting()

	// start state machine
	conn.toState(cStateConnecting)

	return nil

	// error handling
fail:
	conn.destroy()

	return err
}

// combine multi error into one
func compositeError(errors []error) error {
	if nil == errors || 0 == len(errors) {
		return nil
	}
	var ce strings.Builder
	ce.WriteString("composite error: [")
	len := len(errors)
	for i, e := range errors {
		ce.WriteString(e.Error())
		if i < len-1 {
			ce.WriteString(", ")
		}
	}
	ce.WriteString("]")
	return fmt.Errorf(ce.String())
}

func (conn *connector) allClients(
	f func(client upstream.UpstreamIntf, e *list.Element),
) {
	for _, client := range conn.staticClients {
		f(client, nil)
	}
	for e := conn.dynamicClients.Front(); nil != e; e = e.Next() {
		f(e.Value.(upstream.UpstreamIntf), e)
	}
}

func (conn *connector) searchClients(
	f func(client upstream.UpstreamIntf, e *list.Element) bool,
) {
	for _, client := range conn.staticClients {
		if f(client, nil) {
			return
		}
	}
	for e := conn.dynamicClients.Front(); nil != e; e = e.Next() {
		if f(e.Value.(*upstream.Upstream), e) {
			return
		}
	}
}

func (conn *connector) destroy() {
	conn.allClients(func(client upstream.UpstreamIntf, e *list.Element) {
		client.Destroy()
	})
}

// Print all upstream connectors default: "debug",
// available: "debug", "info" , "warn" , used for debug
func (conn *connector) PrintUpstreams(prefix string) string {
	counter := 0
	upstreams := ""
	conn.allClients(func(client upstream.UpstreamIntf, e *list.Element) {
		counter++
		upstreams = fmt.Sprintf("%s%supstream%d: %v\n", upstreams, prefix, counter, client)
	})
	return upstreams
}

// various RPC calls to upstream connections
func (conn *connector) Run(args interface{}, shutdown <-chan struct{}) {
	log := conn.log

	log.Info("starting…")

	queue := messagebus.Bus.Connector.Chan()

	timer := time.After(cycleInterval)

loop:
	for {
		// wait for shutdown
		log.Debug("waiting…")

		select {
		case <-shutdown:
			break loop
		case <-timer: // timer has priority over queue
			timer = time.After(cycleInterval)
			conn.process()
		case item := <-queue:
			c, _ := util.PackedConnection(item.Parameters[1]).Unpack()
			conn.log.Debugf(
				"received control: %s  public key: %x  connect: %x %q",
				item.Command,
				item.Parameters[0],
				item.Parameters[1],
				c,
			)

			switch item.Command {
			case "@D": // internal command: delete a peer
				conn.releaseServerKey(item.Parameters[0])
				conn.log.Infof(
					"connector receive server public key: %x",
					item.Parameters[0],
				)
			default:
				err := conn.connectUpstream(
					item.Command,
					item.Parameters[0],
					item.Parameters[1],
				)
				if nil != err {
					conn.log.Warnf("connect upstream error: %s", err)
				}
			}
		}
	}
	log.Info("shutting down…")
	conn.destroy()
	log.Info("stopped")
}

// process the connect and return response
func (conn *connector) process() {
	// run the machine until it pauses
	for conn.runStateMachine() {
	}
}

// run state machine
// return:
//   true  if want more cycles
//   false to pase for I/O
func (conn *connector) runStateMachine() bool {
	log := conn.log

	log.Infof("current state: %s", conn.state)

	continueLooping := true

	switch conn.state {
	case cStateConnecting:
		mode.Set(mode.Resynchronise)
		globalData.clientCount = conn.getConnectedClientCount()
		log.Infof("connections: %d", globalData.clientCount)

		if isConnectionEnough(globalData.clientCount) {
			conn.nextState()
		} else {
			log.Warnf("connections: %d below minimum client count: %d", globalData.clientCount, minimumClients)
			messagebus.Bus.Announce.Send("reconnect")
		}
		continueLooping = false

	case cStateHighestBlock:
		conn.height, conn.theClient = conn.getHeightAndClient()
		if conn.hasBetterChain(blockheader.Height()) {
			log.Infof("new chain from %s, height %d, digest %s", conn.theClient.Name(), conn.height, conn.theClient.CachedRemoteDigestOfLocalHeight().String())
			log.Info("enter fork detect state")
			conn.nextState()
		} else if conn.isSameChain() {
			log.Info("remote same chain")
			conn.toState(cStateRebuild)
		} else {
			log.Info("remote chain invalid, stop looping for now")
			continueLooping = false
		}
		log.Infof("highest block number: %d", conn.height)

	case cStateForkDetect:
		height := blockheader.Height()
		if !conn.hasBetterChain(height) {
			log.Debug("remote without better chain, enter state rebuild")
			conn.toState(cStateRebuild)
		} else {
			// determine pivot point to stop fast sync
			conn.pivotPoint = conn.height - 1024
			log.Debugf("Pivot point for fast sync: %d", conn.pivotPoint)

			// first block number
			conn.startBlockNumber = genesis.BlockNumber + 1
			conn.nextState() // assume success
			log.Infof("local block number: %d", height)

<<<<<<< HEAD
=======
			blockheader.ClearCache()
			// check digests of descending blocks (to detect a fork)
>>>>>>> 58a62668
		check_digests:
			for h := height; h >= genesis.BlockNumber; h -= 1 {
				digest, err := blockheader.DigestForBlock(h)
				if nil != err {
					log.Infof("block number: %d  local digest error: %s", h, err)
					conn.toState(cStateHighestBlock) // retry
					break check_digests
				}
				d, err := conn.theClient.RemoteDigestOfHeight(h)
				if nil != err {
					log.Infof("block number: %d  fetch digest error: %s", h, err)
					conn.toState(cStateHighestBlock) // retry
					break check_digests
				} else if d == digest {
					if height-h >= forkProtection {
						log.Errorf("fork protection at: %d - %d >= %d", height, h, forkProtection)
						conn.toState(cStateHighestBlock)
						break check_digests
					}

					conn.startBlockNumber = h + 1
					log.Infof("fork from block number: %d", conn.startBlockNumber)

					// remove old blocks
					err := block.DeleteDownToBlock(conn.startBlockNumber)
					if nil != err {
						log.Errorf("delete down to block number: %d  error: %s", conn.startBlockNumber, err)
						conn.toState(cStateHighestBlock) // retry
					}
					break check_digests
				}
			}
		}

	case cStateFetchBlocks:

		continueLooping = false
		var packedBlock []byte
		var packedNextBlock []byte

		// Check fast sync state on each loop
		if conn.fastsyncEnabled &&
			conn.pivotPoint >= conn.startBlockNumber+fastSyncFetchBlocksPerCycle {
			conn.blocksPerCycle = fastSyncFetchBlocksPerCycle
		} else {
			conn.blocksPerCycle = fetchBlocksPerCycle
		}

	fetch_blocks:
		for i := 0; i < conn.blocksPerCycle; i++ {
			if conn.startBlockNumber > conn.height {
				// just in case block height has changed
				conn.toState(cStateHighestBlock)
				continueLooping = true
				break fetch_blocks
			}

			log.Infof("fetch block number: %d", conn.startBlockNumber)
			if packedNextBlock == nil {
				p, err := conn.theClient.GetBlockData(conn.startBlockNumber)
				if nil != err {
					log.Errorf("fetch block number: %d  error: %s", conn.startBlockNumber, err)
					conn.toState(cStateHighestBlock) // retry
					break fetch_blocks
				}
				packedBlock = p
			} else {
				packedBlock = packedNextBlock
			}

			if conn.fastsyncEnabled {
				// test a random block for forgery
				if i > 0 && i%fastSyncSkipPerBlocks == 0 {
					h := conn.startBlockNumber - uint64(rand.Intn(fastSyncSkipPerBlocks))
					log.Debugf("select random block: %d to test for forgery", h)
					digest, err := blockheader.DigestForBlock(h)
					if nil != err {
						log.Infof("block number: %d  local digest error: %s", h, err)
						conn.toState(cStateHighestBlock) // retry
						break fetch_blocks
					}
					d, err := conn.theClient.RemoteDigestOfHeight(h)
					if nil != err {
						log.Infof("block number: %d  fetch digest error: %s", h, err)
						conn.toState(cStateHighestBlock) // retry
						break fetch_blocks
					}

					if d != digest {
						log.Warnf("potetial block forgery: %d", h)

						// remove old blocks
						startingPoint := conn.startBlockNumber - uint64(i)
						err := block.DeleteDownToBlock(startingPoint)
						if nil != err {
							log.Errorf("delete down to block number: %d  error: %s", startingPoint, err)
						}

						conn.fastsyncEnabled = false
						conn.toState(cStateHighestBlock)
						conn.startBlockNumber = startingPoint
						break fetch_blocks
					}
				}

				// get next block
				nextBlock, err := conn.theClient.GetBlockData(conn.startBlockNumber + 1)
				if nil != err {
					log.Errorf("fetch block number: %d  error: %s", conn.startBlockNumber+1, err)
					conn.toState(cStateHighestBlock) // retry
					break fetch_blocks
				}
				packedNextBlock = nextBlock
			} else {
				packedNextBlock = nil
			}

			log.Debugf("store block number: %d", conn.startBlockNumber)
			err := block.StoreIncoming(packedBlock, packedNextBlock, block.NoRescanVerified)
			if nil != err {
				log.Errorf(
					"store block number: %d  error: %s",
					conn.startBlockNumber,
					err,
				)
				conn.toState(cStateHighestBlock) // retry
				break fetch_blocks
			}

			// next block
			conn.startBlockNumber++

		}

	case cStateRebuild:
		// return to normal operations
		conn.nextState()
		conn.samples = 0 // zero out the counter
		mode.Set(mode.Normal)
		continueLooping = false

	case cStateSampling:
		// check peers
		globalData.clientCount = conn.getConnectedClientCount()
		if !isConnectionEnough(globalData.clientCount) {
			log.Warnf("connections: %d below minimum client count: %d", globalData.clientCount, minimumClients)
			continueLooping = true
			conn.toState(cStateConnecting)
			return continueLooping
		}

		log.Infof("connections: %d", globalData.clientCount)

		// check height
		conn.height, conn.theClient = conn.getHeightAndClient()
		height := blockheader.Height()

		log.Infof("height remote: %d, local: %d", conn.height, height)

		continueLooping = false

		if conn.hasBetterChain(height) {
			conn.toState(cStateForkDetect)
			continueLooping = true
		} else {
			conn.samples++
			if conn.samples > samplelingLimit {
				conn.toState(cStateForkDetect)
				continueLooping = true
			}
		}
	}
	return continueLooping
}

func isConnectionEnough(count int) bool {
	return minimumClients <= count
}

func (conn *connector) isSameChain() bool {
	if conn.theClient == nil {
		conn.log.Debug("remote client empty")
		return false
	}

	localDigest, err := blockheader.DigestForBlock(blockheader.Height())
	if nil != err {
		return false
	}

	if conn.height == blockheader.Height() && conn.theClient.CachedRemoteDigestOfLocalHeight() == localDigest {
		return true
	}

	return false
}

func (conn *connector) hasBetterChain(localHeight uint64) bool {
	if conn.theClient == nil {
		conn.log.Debug("remote client empty")
		return false
	}

	if conn.height < localHeight {
		conn.log.Debugf("remote height %d is shorter than local height %d", conn.height, localHeight)
		return false
	}

	if conn.height == localHeight && !conn.hasSamllerDigestThanLocal(localHeight) {
		return false
	}

	return true
}

// different chain but with same height, possible fork exist
// choose the chain that has smaller digest
func (conn *connector) hasSamllerDigestThanLocal(localHeight uint64) bool {
	remoteDigest := conn.theClient.CachedRemoteDigestOfLocalHeight()
	// if upstream update during processing
	if conn.theClient.LocalHeight() != localHeight {
		conn.log.Warnf("remote height %d is different than local height %d", conn.theClient.LocalHeight(), localHeight)
		return false
	}

	localDigest, err := blockheader.DigestForBlock(localHeight)
	if nil != err {
		return false
	}

	return remoteDigest.SmallerDigestThan(localDigest)
}

func (conn *connector) getHeightAndClient() (uint64, upstream.UpstreamIntf) {
	conn.votes.Reset()
	conn.votes.SetMinHeight(blockheader.Height())
	conn.startElection()
	elected, height := conn.elected()
	if uint64(0) == height {
		return uint64(0), nil
	}

	winnerName := elected.Name()
	remoteAddr, err := elected.RemoteAddr()
	if nil != err {
		conn.log.Warnf("%s socket not connected", winnerName)
		return uint64(0), nil
	}

	conn.log.Debugf("winner %s majority height %d, connect to %s",
		winnerName,
		height,
		remoteAddr,
	)

	if height > uint64(0) && nil != elected {
		globalData.blockHeight = height
	}
	return height, elected
}

func (conn *connector) startElection() {
	conn.allClients(func(client upstream.UpstreamIntf, e *list.Element) {
		if client.IsConnected() && client.ActiveInPastSeconds(activePastSec) {
			conn.votes.VoteBy(client)
		}
	})
}

func (conn *connector) elected() (upstream.UpstreamIntf, uint64) {
	elected, height, err := conn.votes.ElectedCandidate()
	if nil != err {
		conn.log.Errorf("get elected with error: %s", err.Error())
		return nil, uint64(0)
	}

	remoteAddr, err := elected.RemoteAddr()
	if nil != err {
		conn.log.Errorf("get client string with error: %s", err.Error())
		return nil, uint64(0)
	}

	digest := elected.CachedRemoteDigestOfLocalHeight()
	conn.log.Infof(
		"digest: %s elected with %d votes, remote addr: %s, height: %d",
		digest,
		conn.votes.NumVoteOfDigest(digest),
		remoteAddr,
		height,
	)

	return elected, height
}

func (conn *connector) connectUpstream(
	priority string,
	serverPublicKey []byte,
	addresses []byte,
) error {

	log := conn.log

	log.Debugf("connect: %s to: %x @ %x", priority, serverPublicKey, addresses)

	// extract the first valid address
	connV4, connV6 := util.PackedConnection(addresses).Unpack46()

	// need to know if this node has IPv6
	address := connV4
	if nil != connV6 && conn.preferIPv6 {
		address = connV6
	}

	if nil == address {
		log.Errorf(
			"reconnect: %x  error: no suitable address found ipv6 allowed: %t",
			serverPublicKey,
			conn.preferIPv6,
		)
		return fault.ErrAddressIsNil
	}

	log.Infof("connect: %s to: %x @ %s", priority, serverPublicKey, address)

	// see if already connected to this node
	alreadyConnected := false
	conn.searchClients(func(client upstream.UpstreamIntf, e *list.Element) bool {
		if client.IsConnectedTo(serverPublicKey) {
			if nil == e {
				log.Debugf(
					"already have static connection to: %x @ %s",
					serverPublicKey,
					*address,
				)
			} else {
				log.Debugf("ignore change to: %x @ %s", serverPublicKey, *address)
				conn.dynamicClients.MoveToBack(e)
			}
			alreadyConnected = true
			return true
		}
		return false
	})

	if alreadyConnected {
		return nil
	}

	// reconnect the oldest entry to new node
	log.Infof("reconnect: %x @ %s", serverPublicKey, *address)
	client := conn.dynamicClients.Front().Value.(*upstream.Upstream)
	err := client.Connect(address, serverPublicKey)
	if nil != err {
		log.Errorf("ConnectTo: %x @ %s  error: %s", serverPublicKey, *address, err)
	} else {
		conn.dynamicClients.MoveToBack(conn.dynamicClients.Front())
	}

	return err
}

func (conn *connector) releaseServerKey(serverPublicKey []byte) error {
	log := conn.log
	conn.searchClients(func(client upstream.UpstreamIntf, e *list.Element) bool {
		if bytes.Equal(serverPublicKey, client.ServerPublicKey()) {
			if e == nil { // static Clients
				log.Infof("refuse to delete static peer: %x", serverPublicKey)
			} else { // dynamic Clients
				client.ResetServer()
				log.Infof("peer: %x is released in upstream", serverPublicKey)
				return true
			}
		}
		return false
	})
	return nil
}

func (conn *connector) nextState() {
	conn.state++
}

func (conn *connector) toState(newState connectorState) {
	conn.state = newState
}

func (conn *connector) getConnectedClientCount() int {
	clientCount := 0
	conn.allClients(func(client upstream.UpstreamIntf, e *list.Element) {
		if client.IsConnected() {
			clientCount++
		}
	})
	return clientCount
}<|MERGE_RESOLUTION|>--- conflicted
+++ resolved
@@ -410,11 +410,8 @@
 			conn.nextState() // assume success
 			log.Infof("local block number: %d", height)
 
-<<<<<<< HEAD
-=======
 			blockheader.ClearCache()
 			// check digests of descending blocks (to detect a fork)
->>>>>>> 58a62668
 		check_digests:
 			for h := height; h >= genesis.BlockNumber; h -= 1 {
 				digest, err := blockheader.DigestForBlock(h)
